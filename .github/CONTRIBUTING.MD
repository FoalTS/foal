--- conflicted
+++ resolved
@@ -136,14 +136,9 @@
 
 | Release | Status | Active Start | Maintenance Start | End-of-life | Node versions | TS min version |
 | :---: | :---: | :---: | :---: | :---: | :---: | :---: |
-<<<<<<< HEAD
 | 3.x | *Active* |  |  |  | 14.x, 16.x | 4.5 |
 | 2.x | *Maintenance* | 2020-12-03 |  |  | 10.x, 12.x, 14.x | 4.0 |
 | 1.x | *End-of-Life* | 2019-07-11 | 2020-12-03 | 2021-05-31 | 8.x, 10.x | 3.5 |
-=======
-| 2.x | *Active* | 2020-12-03 |  |  | 10.x, 12.x, 14.x | 4.0 |
-| 1.x | *Maintenance* | 2019-07-11 | 2020-12-03 | 2021-05-31 | 8.x, 10.x | 3.5 |
->>>>>>> b6987dae
 | 0.8 | *End-of-Life* | 2019-02-16 | - | 2019-07-11 | 8.x, 10.x | 2.9 |
 
 ## Project Architecture
