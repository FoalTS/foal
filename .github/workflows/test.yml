name: Test

on:
  push:
    branches:
      - master
  pull_request:

jobs:
  build:

    runs-on: ubuntu-latest

    strategy:
      matrix:
        node-version: [10, 12, 14]

    env:
      SETTINGS_AWS_ACCESS_KEY_ID: ${{ secrets.SETTINGS_AWS_ACCESS_KEY_ID }}
      SETTINGS_AWS_SECRET_ACCESS_KEY: ${{ secrets.SETTINGS_AWS_SECRET_ACCESS_KEY }}
      NODE_VERSION: ${{ matrix.node-version }}

    services:
      mysql:
        image: mysql:5.7.10
        ports:
          # Another version of MySQL is installed on the vm and already uses the port 3306.
          - 3308:3306
        env:
          MYSQL_ROOT_PASSWORD: admin
          MYSQL_USER: test
          MYSQL_PASSWORD: test
          MYSQL_DATABASE: test

      mariadb:
        image: mariadb:10.3.22
        ports:
          - 3307:3306
        env:
          MYSQL_ROOT_PASSWORD: admin
          MYSQL_USER: test
          MYSQL_PASSWORD: test
          MYSQL_DATABASE: test

      postgres:
        image: postgres:9.6.1
        ports:
          - 5432:5432
        env:
          POSTGRES_USER: test
          POSTGRES_PASSWORD: test
          POSTGRES_DB: test

      mongodb:
        image: mongo:3.4.1
        ports:
          - 27017:27017

      redis:
        image: redis:4.0.14
        ports:
          - 6380:6379

    steps:
    - uses: actions/checkout@v1
    - name: Use Node.js ${{ matrix.node-version }}
      uses: actions/setup-node@v1
      with:
        node-version: ${{ matrix.node-version }}
    - name: Install global dependencies (lerna, pm2, codecov)
      run: npm install -g lerna pm2 codecov
    - name: Install project dependencies
      run: npm install
    - name: Install package dependencies and build packages
      run: lerna bootstrap
    - name: Create CLI symlink in the global folder
      run: npm link
      working-directory: packages/cli
    - name: Check package linting
      run: npm run lint
    - name: Run unit tests of @foal/acceptance-tests
      run: cd packages/acceptance-tests && npm run test
    - name: Run unit tests of @foal/aws-s3
      run: cd packages/aws-s3 && npm run test
    - name: Run unit tests of @foal/cli
      run: cd packages/cli && npm run test
<<<<<<< HEAD
    - name: Run unit tests of @foal/csrf
      run: cd packages/csrf && npm run test
=======
    - name: Run unit tests of @foal/ejs
      run: cd packages/ejs && npm run test
>>>>>>> ffc662b7
    - name: Run unit tests of @foal/examples
      run: cd packages/examples && npm run test
    - name: Run unit tests of @foal/graphql
      run: cd packages/graphql && npm run test
    - name: Run unit tests of @foal/jwks-rsa
      run: cd packages/jwks-rsa && npm run test
    - name: Run unit tests of @foal/jwt
      run: cd packages/jwt && npm run test
    - name: Run unit tests of @foal/mongodb
      run: cd packages/mongodb && npm run test
    - name: Run unit tests of @foal/password
      run: cd packages/password && npm run test
    - name: Run unit tests of @foal/redis
      run: cd packages/redis && npm run test
    - name: Run unit tests of @foal/social
      run: cd packages/social && npm run test
    - name: Run unit tests of @foal/storage
      run: cd packages/storage && npm run test
    - name: Run unit tests of @foal/swagger
      run: cd packages/swagger && npm run test
    - name: Run unit tests of @foal/typeorm
      run: cd packages/typeorm && npm run test
    - name: Run unit tests of @foal/typestack
      run: cd packages/typestack && npm run test
    - name: Run unit tests of @foal/core
      run: cd packages/core && npm run test
    - name: Run acceptance tests (Bash)
      run: ./e2e_test.sh
    - name: Send code coverage report to Codecov
      uses: codecov/codecov-action@v1.0.3
      with:
        token: ${{secrets.CODECOV_TOKEN}}
        file: packages/core/coverage/*.json<|MERGE_RESOLUTION|>--- conflicted
+++ resolved
@@ -84,13 +84,6 @@
       run: cd packages/aws-s3 && npm run test
     - name: Run unit tests of @foal/cli
       run: cd packages/cli && npm run test
-<<<<<<< HEAD
-    - name: Run unit tests of @foal/csrf
-      run: cd packages/csrf && npm run test
-=======
-    - name: Run unit tests of @foal/ejs
-      run: cd packages/ejs && npm run test
->>>>>>> ffc662b7
     - name: Run unit tests of @foal/examples
       run: cd packages/examples && npm run test
     - name: Run unit tests of @foal/graphql
