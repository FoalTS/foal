name: Test

on: [push]

jobs:
  build:

    runs-on: ubuntu-latest

    strategy:
      matrix:
        node-version: [8.x, 10.x]

<<<<<<< HEAD
=======
    env:
      AUTH0_DOMAIN: ${{ secrets.AUTH0_DOMAIN }}
      AUTH0_AUDIENCE: ${{ secrets.AUTH0_AUDIENCE }}
      AUTH0_TOKEN: ${{ secrets.AUTH0_TOKEN }}

>>>>>>> 2d48be62
    services:
      mysql:
        image: mysql:5.7.10
        ports:
          # Another version of MySQL is installed on the vm and already uses the port 3306.
          - 3308:3306
        env:
          MYSQL_ROOT_PASSWORD: admin
          MYSQL_USER: test
          MYSQL_PASSWORD: test
          MYSQL_DATABASE: test

      mariadb:
        image: mariadb:10.1.16
        ports:
          - 3307:3306
        env:
          MYSQL_ROOT_PASSWORD: admin
          MYSQL_USER: test
          MYSQL_PASSWORD: test
          MYSQL_DATABASE: test

      postgres:
        image: postgres:9.6.1
        ports:
          - 5432:5432
        env:
          POSTGRES_USER: test
          POSTGRES_PASSWORD: test
          POSTGRES_DB: test

      mongodb:
        image: mongo:3.4.1
        ports:
          - 27017:27017

      redis:
        image: redis:4.0.14
        ports:
          - 6379:6379

    steps:
    - uses: actions/checkout@v1
    - name: Use Node.js ${{ matrix.node-version }}
      uses: actions/setup-node@v1
      with:
        node-version: ${{ matrix.node-version }}
    - name: Install global dependencies (lerna, pm2, codecov)
      run: npm install -g lerna pm2 codecov
    - name: Install project dependencies
      run: npm install
    - name: Install package dependencies and build packages
      run: lerna bootstrap
    - name: Create CLI symlink in the global folder
      run: npm link
      working-directory: packages/cli
    - name: Check package linting
      run: npm run lint
    - name: Run unit and acceptance tests (TypeScript)
      run: lerna run --no-bail test
    - name: Run acceptance tests (Bash)
      run: ./e2e_test.sh
    - name: Send code coverage report to Codecov
      uses: codecov/codecov-action@v1.0.3
      with:
        token: ${{secrets.CODECOV_TOKEN}}
        file: packages/core/coverage/*.json<|MERGE_RESOLUTION|>--- conflicted
+++ resolved
@@ -11,14 +11,11 @@
       matrix:
         node-version: [8.x, 10.x]
 
-<<<<<<< HEAD
-=======
     env:
       AUTH0_DOMAIN: ${{ secrets.AUTH0_DOMAIN }}
       AUTH0_AUDIENCE: ${{ secrets.AUTH0_AUDIENCE }}
       AUTH0_TOKEN: ${{ secrets.AUTH0_TOKEN }}
 
->>>>>>> 2d48be62
     services:
       mysql:
         image: mysql:5.7.10
