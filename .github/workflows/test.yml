name: Test

on:
  push:
    branches:
      - master
  pull_request:

jobs:
  build:

    runs-on: ubuntu-latest

    strategy:
      matrix:
        node-version: [16, 18]

    env:
      SETTINGS_AWS_ACCESS_KEY_ID: ${{ secrets.SETTINGS_AWS_ACCESS_KEY_ID }}
      SETTINGS_AWS_SECRET_ACCESS_KEY: ${{ secrets.SETTINGS_AWS_SECRET_ACCESS_KEY }}
      SETTINGS_AWS_REGION: ${{ secrets.SETTINGS_AWS_REGION }}
      NODE_VERSION: ${{ matrix.node-version }}

    steps:
    - uses: actions/checkout@v1
    - name: Start up databases
      run: docker-compose up -d
    - name: Use Node.js ${{ matrix.node-version }}
      uses: actions/setup-node@v1
      with:
        node-version: ${{ matrix.node-version }}
    - name: Use npm version 8.5
      run: npm install -g npm@8.5
<<<<<<< HEAD
    - name: Install global dependencies (pm2, codecov)
      run: npm install -g pm2@5.2.2 codecov
=======
    - name: Install global dependencies (codecov)
      run: npm install -g codecov
>>>>>>> 83b0e972
    - name: Install project dependencies
      run: npm install
    - name: Install package dependencies and build packages
      run: npm run bootstrap
    - name: Create CLI symlink in the global folder
      run: npm link
      working-directory: packages/cli
    - name: Check for the absence of "describe.only()" and "it.only()"
      run: if grep -Rl ".only(" ./packages/*/src ; then echo "Unexpected describe.only() or it.only() found.";  exit 1; else exit 0; fi
    - name: Check package linting
      run: npm run lint
    - name: Run unit tests of @foal/acceptance-tests
      run: cd packages/acceptance-tests && npm run test
    - name: Run unit tests of @foal/aws-s3
      run: cd packages/aws-s3 && npm run test
    - name: Run unit tests of @foal/cli
      run: cd packages/cli && npm run test
    - name: Run unit tests of @foal/examples
      run: cd packages/examples && npm run test
    - name: Run unit tests of @foal/graphiql
      run: cd packages/graphiql && npm run test
    - name: Run unit tests of @foal/graphql
      run: cd packages/graphql && npm run test
    - name: Run unit tests of @foal/jwks-rsa
      run: cd packages/jwks-rsa && npm run test
    - name: Run unit tests of @foal/jwt
      run: cd packages/jwt && npm run test
    - name: Run unit tests of @foal/mongodb
      run: cd packages/mongodb && npm run test
    - name: Run unit tests of @foal/redis
      run: cd packages/redis && npm run test
    - name: Run unit tests of @foal/social
      run: cd packages/social && npm run test
    - name: Run unit tests of @foal/socket.io
      run: cd packages/socket.io && npm run test
    - name: Run unit tests of @foal/storage
      run: cd packages/storage && npm run test
    - name: Run unit tests of @foal/swagger
      run: cd packages/swagger && npm run test
    - name: Run unit tests of @foal/typeorm
      run: cd packages/typeorm && npm run test
    - name: Run unit tests of @foal/typestack
      run: cd packages/typestack && npm run test
    - name: Run unit tests of @foal/core
      run: cd packages/core && npm run test
    - name: Run acceptance tests (Bash)
      run: ./e2e_test.sh
    - name: Send code coverage report to Codecov
      uses: codecov/codecov-action@v1.0.3
      with:
        token: ${{secrets.CODECOV_TOKEN}}
        file: packages/core/coverage/*.json<|MERGE_RESOLUTION|>--- conflicted
+++ resolved
@@ -31,13 +31,8 @@
         node-version: ${{ matrix.node-version }}
     - name: Use npm version 8.5
       run: npm install -g npm@8.5
-<<<<<<< HEAD
-    - name: Install global dependencies (pm2, codecov)
-      run: npm install -g pm2@5.2.2 codecov
-=======
     - name: Install global dependencies (codecov)
       run: npm install -g codecov
->>>>>>> 83b0e972
     - name: Install project dependencies
       run: npm install
     - name: Install package dependencies and build packages
