--- conflicted
+++ resolved
@@ -9,10 +9,7 @@
 
 lib/
 .vscode/
-<<<<<<< HEAD
 .idea/
-=======
 
 test_db.sqlite
-e2e_db.sqlite
->>>>>>> e39c5ef7
+e2e_db.sqlite