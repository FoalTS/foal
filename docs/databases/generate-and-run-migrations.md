# Generate and Run Migrations

Database migrations are a way of propagating changes you make to your entities into your database schema. The changes you make to your models (adding a field, deleting an entity, etc.) do not automatically modify your database. You have to do it yourself.

You have two options: update the database schema manually (using database software, for example) or run migrations.

Migrations are a programmatic technique for updating or reverting a database schema in a predictable and repeatable way. They are defined with classes, each of which has an `up` method and a `down` method. The first one contains SQL queries to update the database schema to reflect the new models. The second contains SQL queries to revert the changes made by the `up` method.

Theses classes are located in separate files in the `src/migrations` directory.

*Example of a migration file*
```typescript
import { MigrationInterface, QueryRunner } from 'typeorm';

export class PostRefactoringTIMESTAMP implements MigrationInterface {
    
    async up(queryRunner: QueryRunner): Promise<any> {
        await queryRunner.query(`ALTER TABLE "post" RENAME COLUMN "title" TO "name"`);
    }

    async down(queryRunner: QueryRunner): Promise<any> { 
        await queryRunner.query(`ALTER TABLE "post" RENAME COLUMN "name" TO "title"`); // reverts things made in "up" method
    }
}
```

## The Commands

> warning: version 2

### Generating Migrations Automatically

Usually, you do not need to write migrations manually. TypeORM offers a powerful feature to generate your migration files based on the changes you make to your entities.

```sh
npm run makemigrations
```

### Run the migrations

```sh
npm run migrations
```

### Revert the last migration

```sh
npm run revertmigration
```

### A Complete Example

&nbsp;1. Create a new `User` entity.

```typescript
import { Entity, PrimaryGeneratedColumn } from 'typeorm';

@Entity()
export class User {

  @PrimaryGeneratedColumn()
  id: number;

}
```

<<<<<<< HEAD
2. Make the migration file.
=======
&nbsp;2. Build the application.

```
npm run build:app
```

&nbsp;3. Generate a migration file.
>>>>>>> af3dc250

```
npm run makemigrations
```

A new file `xxx-migration.ts` appears in `src/directory`.

```typescript
import {MigrationInterface, QueryRunner} from "typeorm";

export class migration1561976236112 implements MigrationInterface {

    public async up(queryRunner: QueryRunner): Promise<any> {
        await queryRunner.query(`CREATE TABLE "user" ("id" integer PRIMARY KEY AUTOINCREMENT NOT NULL)`);
    }

    public async down(queryRunner: QueryRunner): Promise<any> {
        await queryRunner.query(`DROP TABLE "user"`);
    }

}

```

<<<<<<< HEAD
3. Run the migration.
=======
&nbsp;4. Build and run the migration.
>>>>>>> af3dc250

```
npm run migrations
```

<<<<<<< HEAD
4. Add new columns to the entity.
=======
&nbsp;5. Add new columns to the entity.
>>>>>>> af3dc250

```typescript
import { hashPassword } from '@foal/core';
import { Column, Entity, PrimaryGeneratedColumn } from 'typeorm';

@Entity()
export class User {

  @PrimaryGeneratedColumn()
  id: number;

  @Column({ unique: true })
  email: string;

  @Column()
  password: string;

  async setPassword(password: string) {
    this.password = await hashPassword(password);
  }

}

```

<<<<<<< HEAD
5. Generate another migration file.
=======
&nbsp;6. Build the application.

```
npm run build:app
```

&nbsp;7. Generate another migration file.
>>>>>>> af3dc250

```
npm run makemigrations
```

Another file `xxx-migration.ts` appears in `src/directory`.

```typescript
import {MigrationInterface, QueryRunner} from "typeorm";

export class migration1561981516514 implements MigrationInterface {

    public async up(queryRunner: QueryRunner): Promise<any> {
        await queryRunner.query(`CREATE TABLE "temporary_user" ("id" integer PRIMARY KEY AUTOINCREMENT NOT NULL, "email" varchar NOT NULL, "password" varchar NOT NULL, CONSTRAINT "UQ_ed766a9782779b8390a2a81f444" UNIQUE ("email"))`);
        await queryRunner.query(`INSERT INTO "temporary_user"("id") SELECT "id" FROM "user"`);
        await queryRunner.query(`DROP TABLE "user"`);
        await queryRunner.query(`ALTER TABLE "temporary_user" RENAME TO "user"`);
    }

    public async down(queryRunner: QueryRunner): Promise<any> {
        await queryRunner.query(`ALTER TABLE "user" RENAME TO "temporary_user"`);
        await queryRunner.query(`CREATE TABLE "user" ("id" integer PRIMARY KEY AUTOINCREMENT NOT NULL)`);
        await queryRunner.query(`INSERT INTO "user"("id") SELECT "id" FROM "temporary_user"`);
        await queryRunner.query(`DROP TABLE "temporary_user"`);
    }

}

```

<<<<<<< HEAD
6. Run the migration.
=======
&nbsp;8. Build and run the migration.
>>>>>>> af3dc250

```
npm run migrations
```

## The `synchronize` and `dropSchema` options

These two options are particularly useful for testing.

- `synchronize` - Indicates if database schema should be auto created on every application launch.
- `dropSchema` - Drops the schema each time connection is being established.

Using the `synchronize` option for production is not recommended as you could loose data by mistake.

## Advanced

The [TypeORM documentation](http://typeorm.io/#/migrations) gives more details on how to write migrations.<|MERGE_RESOLUTION|>--- conflicted
+++ resolved
@@ -64,17 +64,7 @@
 }
 ```
 
-<<<<<<< HEAD
-2. Make the migration file.
-=======
-&nbsp;2. Build the application.
-
-```
-npm run build:app
-```
-
-&nbsp;3. Generate a migration file.
->>>>>>> af3dc250
+&nbsp;2. Make the migration file.
 
 ```
 npm run makemigrations
@@ -99,21 +89,13 @@
 
 ```
 
-<<<<<<< HEAD
-3. Run the migration.
-=======
-&nbsp;4. Build and run the migration.
->>>>>>> af3dc250
+&nbsp;3. Run the migration.
 
 ```
 npm run migrations
 ```
 
-<<<<<<< HEAD
-4. Add new columns to the entity.
-=======
-&nbsp;5. Add new columns to the entity.
->>>>>>> af3dc250
+&nbsp;4. Add new columns to the entity.
 
 ```typescript
 import { hashPassword } from '@foal/core';
@@ -139,17 +121,7 @@
 
 ```
 
-<<<<<<< HEAD
-5. Generate another migration file.
-=======
-&nbsp;6. Build the application.
-
-```
-npm run build:app
-```
-
-&nbsp;7. Generate another migration file.
->>>>>>> af3dc250
+&nbsp;5. Generate another migration file.
 
 ```
 npm run makemigrations
@@ -180,11 +152,7 @@
 
 ```
 
-<<<<<<< HEAD
-6. Run the migration.
-=======
-&nbsp;8. Build and run the migration.
->>>>>>> af3dc250
+&nbsp;6. Run the migration.
 
 ```
 npm run migrations
