--- conflicted
+++ resolved
@@ -1,10 +1,6 @@
 # Using Another ORM or Query Builder
 
-<<<<<<< HEAD
-If you want to use another ORM/ODM (Sequelize, Mongoose, etc) or just do not want to use one at all, you can uninstall the `typeorm` and `@foal/typeorm` packages. The framework core is TypeORM-independent.
-=======
 If you want to use another ORM/ODM (Sequelize, Objection.js, etc) or just do not want to use one at all, you can uninstall the `typeorm` and `@foal/typeorm` packages. The framework core is TypeORM-independent.
->>>>>>> af3dc250
 
 Using TypeORM has some advantages though:
 - Foal offers built-in commands to generate, run and revert migrations with TypeORM.
