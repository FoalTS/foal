--- conflicted
+++ resolved
@@ -34,15 +34,9 @@
 yo foal my-app
 ```
 
-<<<<<<< HEAD
 Some prompts should show up. Answer the questions as below.
 
 ![Prompts](./cli_prompts.png)
-=======
-Fill up the given prompts.
-
-> If you don't know which URI to use, you can leave it blank for now.
->>>>>>> e2d1de3f
 
 A new folder `my-app` should now appear in your current directory with the dependencies installed. The foal generator automatically created the basic structure of your app with a set of developpment tools to easily get started.
 
