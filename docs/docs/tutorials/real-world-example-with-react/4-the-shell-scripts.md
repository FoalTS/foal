---
title: The Shell Scripts
id: tuto-4-the-shell-scripts
slug: 4-the-shell-scripts
---

Your models are ready to be used. As in the previous tutorial, you will use shell scripts to feed the database.

## The `create-user` script

A script called `create-user` already exists in the `scripts` directory.

Open the file and replace its content with the following:

```typescript
// 3p
import { hashPassword } from '@foal/core';
<<<<<<< HEAD
import { DataSource } from 'typeorm';

// App
import { User } from '../app/entities';
import { createDataSource } from '../data-source';
=======

// App
import { User } from '../app/entities';
import { dataSource } from '../db';
>>>>>>> 845bd95f

export const schema = {
  additionalProperties: false,
  properties: {
    email: { type: 'string', format: 'email', maxLength: 255 },
    password: { type: 'string' },
    name: { type: 'string', maxLength: 255 },
  },
  required: [ 'email', 'password' ],
  type: 'object',
};

export async function main(args: { email: string, password: string, name?: string }) {
  const user = new User();
  user.email = args.email;
  user.password = await hashPassword(args.password);
  user.name = args.name ?? 'Unknown';
  user.avatar = '';

<<<<<<< HEAD
  const dataSource = createDataSource();
=======
>>>>>>> 845bd95f
  await dataSource.initialize();

  try {
    console.log(await user.save());
  } catch (error: any) {
    console.log(error.message);
  } finally {
    await dataSource.destroy();
  }
}

```

Some parts of this code should look familiar to you.

The `schema` object is used to validate the arguments typed on the command line. In this case, the script expects two mandatory parameters `email` and `password` and an optional `name`. The `format` property checks that the `email` string is an email (presence of `@` character, etc). 

The `main` function is called after successful validation. It is divided into several parts. First, it creates a new user with the arguments specified in the command line. Then it establishes a connection to the database and saves the user.

> The `hashPassword` function is used to hash and salt passwords before storing them in the database. For security reasons, you should use this function before saving passwords.

Build the script.

```bash
npm run build
```

Then create two new users.

```bash
foal run create-user email="john@foalts.org" password="john_password" name="John"
foal run create-user email="mary@foalts.org" password="mary_password" name="Mary"
```

> If you try to re-run one of these commands, you'll get the MySQL error below as the email key is unique.
>
> `ER_DUP_ENTRY: Duplicate entry 'john@foalts.org' for key 'IDX_xxx'`

## The `create-story` script

The `create-story` script is a bit more complex as `Story` has a many-to-one relation with `User`.

```bash
foal generate script create-story
```

Open the `create-story.ts` file and replace its content.

```typescript
import { Story, User } from '../app/entities';
import { dataSource } from' ../db';

export const schema = {
  additionalProperties: false,
  properties: {
    author: { type: 'string', format: 'email', maxLength: 255 },
    title: { type: 'string', maxLength: 255 },
    link: { type: 'string', maxLength: 255 },
  },
  required: [ 'author', 'title', 'link' ],
  type: 'object',
};

export async function main(args: { author: string, title: string, link: string }) {
  await dataSource.initialize();

  const user = await User.findOneByOrFail({ email: args.author });

  const story = new Story();
  story.author = user;
  story.title = args.title;
  story.link = args.link;

  try {
    console.log(await story.save());
  } catch (error: any) {
    console.error(error);
  } finally {
    await dataSource.destroy();
  }
}

```

We added an `author` parameter to know which user posted the story. It expects the user's email.

The `main` function then tries to find the user who has this email. If it exists, the user is added to the story as the author. If it does not, then the script ends with a message displayed in the console.

Build the script.

```bash
npm run build
```

And create new stories for each user.

```bash
foal run create-story author="john@foalts.org" title="How to build a simple to-do list" link="https://foalts.org/docs/tutorials/simple-todo-list/1-installation"
foal run create-story author="mary@foalts.org" title="FoalTS architecture overview" link="https://foalts.org/docs/architecture/architecture-overview"
foal run create-story author="mary@foalts.org" title="Authentication with Foal" link="https://foalts.org/docs/authentication-and-access-control/quick-start"
```<|MERGE_RESOLUTION|>--- conflicted
+++ resolved
@@ -15,18 +15,10 @@
 ```typescript
 // 3p
 import { hashPassword } from '@foal/core';
-<<<<<<< HEAD
-import { DataSource } from 'typeorm';
-
-// App
-import { User } from '../app/entities';
-import { createDataSource } from '../data-source';
-=======
 
 // App
 import { User } from '../app/entities';
 import { dataSource } from '../db';
->>>>>>> 845bd95f
 
 export const schema = {
   additionalProperties: false,
@@ -46,10 +38,6 @@
   user.name = args.name ?? 'Unknown';
   user.avatar = '';
 
-<<<<<<< HEAD
-  const dataSource = createDataSource();
-=======
->>>>>>> 845bd95f
   await dataSource.initialize();
 
   try {
