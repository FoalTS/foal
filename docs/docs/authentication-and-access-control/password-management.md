---
title: Password Management
sidebar_label: Passwords
---

Passwords must never be stored in the database in plain text. If they were and attackers were to gain access to the database, all passwords would be compromised. To prevent this, they must be hashed and salted and their hashes stored. Foal provides two functions for this purpose.

## Hashing and Salting Passwords

The `hashPassword` function hashes and salts a plain text password and returns a password hash. The returned value is meant to be stored in the database and used by the `verifyPassword` function.

```typescript
const passwordHash = await hashPassword(plainTextPassword);
```

> *Note: password hashes are generated using [PBKDF2](https://en.wikipedia.org/wiki/PBKDF2) and HMAC-SHA256.* 

## Verifying Passwords

In order to verify that a password is correct when logging in, the `verifyPassword` function can be used. It takes as parameters the plaintext password that is being tested and the hash of the password stored in the database. It returns a promise whose value is a boolean.

```typescript
const isEqual = await verifyPassword(plainTextPassword, passwordHash);
<<<<<<< HEAD
=======
```

## Password Upgrading

> *This feature is available from version 2.11 onwards.*

The PBKDF2 algorithm uses a number of iterations to hash passwords. This work factor is deliberate and slows down potential attackers, making attacks against hashed passwords more difficult.

As computing power increases, the number of iterations must also increase. This is why the latest versions of Foal use a higher number of iterations.

To check that a password hash is using the latest recommended number of iterations, you can use the `passwordHashNeedsToBeRefreshed` function.

The example below shows how to perform this check during a login and how to upgrade the password hash if the number of iterations turns out to be too low.

```typescript
const { email, password } = ctx.request.body;

const user = await User.findOne({ email });

if (!user) {
  return new HttpResponseUnauthorized();
}

if (!await verifyPassword(password, user.password)) {
  return new HttpResponseUnauthorized();
}

// highlight-start
// This line must be after the password verification.
if (passwordHashNeedsToBeRefreshed(user.password)) {
  user.password = await hashPassword(password);
  await user.save();
}
// highlight-end

// Log the user in.
```

## Forbid Overly Common Passwords

```
npm install @foal/password
```

To prevent users from using very weak passwords such as `123456` or `password`, you can call the `isCommon` function. This utility checks if the given password is part of the 10000 most common passwords listed [here](https://github.com/danielmiessler/SecLists/blob/master/Passwords/Common-Credentials/10-million-password-list-top-10000.txt).

```typescript
const isPasswordTooCommon = await isCommon(password);
>>>>>>> 7fcdf3a9
```<|MERGE_RESOLUTION|>--- conflicted
+++ resolved
@@ -21,8 +21,6 @@
 
 ```typescript
 const isEqual = await verifyPassword(plainTextPassword, passwordHash);
-<<<<<<< HEAD
-=======
 ```
 
 ## Password Upgrading
@@ -40,7 +38,7 @@
 ```typescript
 const { email, password } = ctx.request.body;
 
-const user = await User.findOne({ email });
+const user = await User.findOneBy({ email });
 
 if (!user) {
   return new HttpResponseUnauthorized();
@@ -59,17 +57,4 @@
 // highlight-end
 
 // Log the user in.
-```
-
-## Forbid Overly Common Passwords
-
-```
-npm install @foal/password
-```
-
-To prevent users from using very weak passwords such as `123456` or `password`, you can call the `isCommon` function. This utility checks if the given password is part of the 10000 most common passwords listed [here](https://github.com/danielmiessler/SecLists/blob/master/Passwords/Common-Credentials/10-million-password-list-top-10000.txt).
-
-```typescript
-const isPasswordTooCommon = await isCommon(password);
->>>>>>> 7fcdf3a9
 ```