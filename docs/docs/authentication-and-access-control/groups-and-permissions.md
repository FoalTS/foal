---
title: Groups and Permissions
sidebar_label: Groups & Permissions
---


In advanced applications, access control can be managed through permissions and groups.

A *permission* gives a user the right to perform a given action (such as accessing a route).

A *group* brings together a set of users (a user can belong to more than one group).

Permissions can be attached to a user or a group. Attaching a permission to a group is equivalent to attaching the permission to each of its users.

> Examples of *groups* are the "Free", "Pro" and "Enterprise" plans of a SaaS application. Depending of the price paid by the customers, they have access to certain features whose access are managed by *permissions*.

## Permissions

### The `Permission` Entity

| Property name | Type | Database Link |
| --- | --- | --- |
| id | number | Primary auto generated key |
| name | string | |
| codeName | string | Unique, Length: 100 |

### Creating Permissions Programmatically

```typescript
import { Permission } from './src/app/entities';

async function main() {
  const perm = new Permission();
  perm.codeName = 'secret-perm';
  perm.name = 'Permission to access the secret';
  await perm.save();
}
```

### Creating Permissions with a Shell Script (CLI)

Create a new script with this command:
```
foal generate script create-perm
```

Replace the content of the new created file `src/scripts/create-perm.ts` with the following:
```typescript
// 3p
import { Permission } from '@foal/typeorm';

// App
import { dataSource } from '../db';

export const schema = {
  additionalProperties: false,
  properties: {
    codeName: { type: 'string', maxLength: 100 },
    name: { type: 'string' },
  },
  required: [ 'name', 'codeName' ],
  type: 'object',
};

export async function main(args: { codeName: string, name: string }) {
  const permission = new Permission();
  permission.codeName = args.codeName;
  permission.name = args.name;

  await dataSource.initialize();

  try {
    console.log(
      await permission.save()
    );
  } catch (error: any) {
    console.log(error.message);
  } finally {
    await dataSource.destroy();
  }
}
```

Then you can create a permission through the command line.
```sh
npm run build
foal run create-perm name="Permission to access the secret" codeName="access-secret"
```

## Groups

Groups are used to categorize users. A user can belong to several groups and a group can have several users.

A group can have permissions. They then apply to all its users.

### The Group Entity

| Property name | Type | Database Link |
| --- | --- | --- |
| id | number | Primary auto generated key |
| name | string | Length: 80 |
| codeName | string | Unique, Length: 100 |
| permissions | Permission[] | A many-to-many relation with the table permission |

### Creating Groups Programmatically

```typescript
import { Group, Permission } from './src/app/entities';

async function main() {
  const perm = new Permission();
  perm.codeName = 'delete-users';
  perm.name = 'Permission to delete users';
  await perm.save();

  const group = new Group();
  group.codeName = 'admin';
  group.name = 'Administrators';
  group.permissions = [ perm ];
  await group.save();
}
```

### Creating Groups with a Shell Script (CLI)

Create a new script with this command:
```
foal generate script create-group
```

Replace the content of the new created file `src/scripts/create-group.ts` with the following:
```typescript
// 3p
import { Group, Permission } from '@foal/typeorm';

// App
import { dataSource } from '../db';

export const schema = {
  additionalProperties: false,
  properties: {
    codeName: { type: 'string', maxLength: 100 },
    name: { type: 'string', maxLength: 80 },
    permissions: { type: 'array', items: { type: 'string' }, uniqueItems: true, default: [] }
  },
  required: [ 'name', 'codeName' ],
  type: 'object',
};

export async function main(args: { codeName: string, name: string, permissions: string[] }) {
  const group = new Group();
  group.permissions = [];
  group.codeName = args.codeName;
  group.name = args.name;

  await dataSource.initialize();

  try {
    for (const codeName of args.permissions) {
      const permission = await Permission.findOneBy({ codeName });
      if (!permission) {
        console.log(`No permission with the code name "${codeName}" was found.`);
        return;
      }
      group.permissions.push(permission);
    }

    console.log(
      await group.save()
    );
  } catch (error: any) {
    console.log(error.message);
  } finally {
    await dataSource.destroy();
  }
}

```

Then you can create a group through the command line.
```sh
npm run build
foal run create-perm name="Permission to delete users" codeName="delete-users"
foal run create-group name="Administrators" codeName="admin" permissions="[ \"delete-users\" ]"
```

## Users

### The `UserWithPermissions` Entity

```typescript
import { UserWithPermissions } from '@foal/typeorm';
import { Entity } from 'typeorm';

@Entity()
export class User extends UserWithPermissions {

}

// You MUST export Group and Permission so that TypeORM can generate migrations.
export { Group, Permission } from '@foal/typeorm';
```

`UserWithPermissions` is an abstract class that has useful features to handle access control through permissions and groups. You must extend your `User` entity from this class to use permissions and groups.

| Property name | Type | Database Link |
| --- | --- | --- |
| id | number | Primary auto generated key |
| groups | Group[] | A many-to-many relation with the table group |
| userPermissions | Permission[] | A many-to-many relation with the table permission |

![Relations between Users, Groups and Permissions](./images/permissions-groups-and-users.png)

### The `hasPerm` Method

The `hasPerm(permissionCodeName: string)` method of the `UserWithPermissions` class returns true if one of these conditions is true:
- The user has the required permission.
- The user belongs to a group that has the required permission.

### The static `findOneWithPermissionsBy` Method

This method takes an id as parameter and returns the corresponding user with its groups and permissions. If no user is found, the method returns `null`.

### Creating Users with Groups and Permissions with a Shell Script (CLI)

Replace the content of the new created file `src/scripts/create-user.ts` with the following:

```typescript
// 3p
import { hashPassword } from '@foal/core';
import { Group, Permission } from '@foal/typeorm';

// App
import { User } from '../app/entities';
import { dataSource } from '../db';

export const schema = {
  additionalProperties: false,
  properties: {
    email: { type: 'string', format: 'email' },
    groups: { type: 'array', items: { type: 'string' }, uniqueItems: true, default: [] },
    password: { type: 'string' },
    userPermissions: { type: 'array', items: { type: 'string' }, uniqueItems: true, default: [] },
  },
  required: [ 'email', 'password' ],
  type: 'object',
};

export async function main(args) {
  const user = new User();
  user.userPermissions = [];
  user.groups = [];
  user.email = args.email;
  user.password = await hashPassword(args.password);

  await dataSource.initialize();

  for (const codeName of args.userPermissions as string[]) {
    const permission = await Permission.findOneBy({ codeName });
    if (!permission) {
      console.log(`No permission with the code name "${codeName}" was found.`);
      return;
    }
    user.userPermissions.push(permission);
  }

  for (const codeName of args.groups as string[]) {
    const group = await Group.findOneBy({ codeName });
    if (!group) {
      console.log(`No group with the code name "${codeName}" was found.`);
      return;
    }
    user.groups.push(group);
  }

  try {
    console.log(
      await user.save()
    );
  } catch (error: any) {
    console.log(error.message);
  } finally {
    await dataSource.destroy();
  }
}
```

Then you can create a user with their permissions and groups through the command line.

```sh
npm run build
foal run create-user userPermissions="[ \"my-first-perm\" ]" groups="[ \"my-group\" ]"
```

## Fetching a User with their Permissions

If you want the `hasPerm` method to work on the context `user` property, you must use the `User.findOneWithPermissionsBy` method in the authentication hook.

*Example with JSON Web Tokens*
```typescript
import { Context, Get } from '@foal/core';
import { JWTRequired } from '@foal/jwt';

@JWTRequired({
  user: (id: number) => User.findOneWithPermissionsBy({ id })
})
export class ProductController {
  @Get('/products')
  readProduct(ctx: Context) {
    if (!ctx.user.hasPerm('read-products')) {
      return new HttpResponseForbidden();
    }
    return new HttpResponseOK([]);
  }
}
```

*Example with Sessions Tokens*
```typescript
import { Context, Get, UseSessions } from '@foal/core';

@UseSessions({
  required: true,
  user: (id: number) => User.findOneWithPermissionsBy({ id }),
})
export class ProductController {
  @Get('/products')
  readProduct(ctx: Context) {
    if (!ctx.user.hasPerm('read-products')) {
      return new HttpResponseForbidden();
    }
    return new HttpResponseOK([]);
  }
}
```

## The PermissionRequired Hook

> This requires the use of `User.findOneWithPermissionsBy`.

```typescript
import { PermissionRequired } from '@foal/core';

@PermissionRequired('perm')
```

| Context | Response |
| --- | --- |
| `ctx.user` is null | 401 - UNAUTHORIZED |
| `ctx.user.hasPerm('perm')` is false | 403 - FORBIDDEN |

```typescript
import { PermissionRequired } from '@foal/core';

@PermissionRequired('perm', { redirect: '/login' })
```

| Context | Response |
| --- | --- |
| `ctx.user` is null | Redirects to `/login` (302 - FOUND) |
| `ctx.user.hasPerm('perm')` is false | 403 - FORBIDDEN |

*Example*
```typescript
<<<<<<< HEAD
import { Context, Get, PermissionRequired } from '@foal/core';
import { fetchUserWithPermissions } from '@foal/typeorm';
=======
import { Context, Get } from '@foal/core';
import { PermissionRequired } from '@foal/typeorm';
>>>>>>> f912ba59
import { JWTRequired } from '@foal/jwt';

@JWTRequired({ user: (id: number) => User.findOneWithPermissionsBy({ id }) })
export class ProductController {
  @Get('/products')
  @PermissionRequired('read-products')
  readProduct(ctx: Context) {
    return new HttpResponseOK([]);
  }
}
```

## BaseEntity Inheritance

The classes `Permission`, `Group` and `UserWithPermissions` all extends the `BaseEntity` class so you can access its static and instance methods.

*Example*
```typescript
const perm = await Permission.findOneByOrFail({ codeName: 'perm1' });
perm.name = 'Permission1';
await perm.save();
```

## Get All Users with a Given Permission

The class `UserWithPermissions` provides a static method `withPerm` to get all users with a given permission. It returns all users that have this permission on their own or through the groups they belong to.

```typescript
@Entity()
class User extends UserWithPermissions {}
  
const users = await User.withPerm<User>('perm1');
```<|MERGE_RESOLUTION|>--- conflicted
+++ resolved
@@ -362,13 +362,7 @@
 
 *Example*
 ```typescript
-<<<<<<< HEAD
 import { Context, Get, PermissionRequired } from '@foal/core';
-import { fetchUserWithPermissions } from '@foal/typeorm';
-=======
-import { Context, Get } from '@foal/core';
-import { PermissionRequired } from '@foal/typeorm';
->>>>>>> f912ba59
 import { JWTRequired } from '@foal/jwt';
 
 @JWTRequired({ user: (id: number) => User.findOneWithPermissionsBy({ id }) })
