---
title: Groups and Permissions
sidebar_label: Groups & Permissions
---


In advanced applications, access control can be managed through permissions and groups.

A *permission* gives a user the right to perform a given action (such as accessing a route).

A *group* brings together a set of users (a user can belong to more than one group).

Permissions can be attached to a user or a group. Attaching a permission to a group is equivalent to attaching the permission to each of its users.

> Examples of *groups* are the "Free", "Pro" and "Enterprise" plans of a SaaS application. Depending of the price paid by the customers, they have access to certain features whose access are managed by *permissions*.

## Permissions

### The `Permission` Entity

| Property name | Type | Database Link |
| --- | --- | --- |
| id | number | Primary auto generated key |
| name | string | |
| codeName | string | Unique, Length: 100 |

### Creating Permissions Programmatically

```typescript
import { Permission } from './src/app/entities';

async function main() {
  const perm = new Permission();
  perm.codeName = 'secret-perm';
  perm.name = 'Permission to access the secret';
  await perm.save();
}
```

### Creating Permissions with a Shell Script (CLI)

Create a new script with this command:
```
foal generate script create-perm
```

Replace the content of the new created file `src/scripts/create-perm.ts` with the following:
```typescript
// 3p
import { Permission } from '@foal/typeorm';
<<<<<<< HEAD
import { createDataSource } from '../data-source';
=======

// App
import { createDataSource } from '../db';
>>>>>>> 845bd95f

export const schema = {
  additionalProperties: false,
  properties: {
    codeName: { type: 'string', maxLength: 100 },
    name: { type: 'string' },
  },
  required: [ 'name', 'codeName' ],
  type: 'object',
};

export async function main(args: { codeName: string, name: string }) {
  const permission = new Permission();
  permission.codeName = args.codeName;
  permission.name = args.name;

  const dataSource = createDataSource();
  await dataSource.initialize();

  try {
    console.log(
      await permission.save()
    );
  } catch (error: any) {
    console.log(error.message);
  } finally {
    await dataSource.destroy();
  }
}
```

Then you can create a permission through the command line.
```sh
npm run build
foal run create-perm name="Permission to access the secret" codeName="access-secret"
```

## Groups

Groups are used to categorize users. A user can belong to several groups and a group can have several users.

A group can have permissions. They then apply to all its users.

### The Group Entity

| Property name | Type | Database Link |
| --- | --- | --- |
| id | number | Primary auto generated key |
| name | string | Length: 80 |
| codeName | string | Unique, Length: 100 |
| permissions | Permission[] | A many-to-many relation with the table permission |

### Creating Groups Programmatically

```typescript
import { Group, Permission } from './src/app/entities';

async function main() {
  const perm = new Permission();
  perm.codeName = 'delete-users';
  perm.name = 'Permission to delete users';
  await perm.save();

  const group = new Group();
  group.codeName = 'admin';
  group.name = 'Administrators';
  group.permissions = [ perm ];
  await group.save();
}
```

### Creating Groups with a Shell Script (CLI)

Create a new script with this command:
```
foal generate script create-group
```

Replace the content of the new created file `src/scripts/create-group.ts` with the following:
```typescript
// 3p
import { Group, Permission } from '@foal/typeorm';
<<<<<<< HEAD
import { createDataSource } from '../data-source';
=======

// App
import { createDataSource } from '../db';
>>>>>>> 845bd95f

export const schema = {
  additionalProperties: false,
  properties: {
    codeName: { type: 'string', maxLength: 100 },
    name: { type: 'string', maxLength: 80 },
    permissions: { type: 'array', items: { type: 'string' }, uniqueItems: true, default: [] }
  },
  required: [ 'name', 'codeName' ],
  type: 'object',
};

export async function main(args: { codeName: string, name: string, permissions: string[] }) {
  const group = new Group();
  group.permissions = [];
  group.codeName = args.codeName;
  group.name = args.name;

  const dataSource = createDataSource();
  await dataSource.initialize();

  try {
    for (const codeName of args.permissions) {
      const permission = await Permission.findOneBy({ codeName });
      if (!permission) {
        console.log(
          `No permission with the code name "${codeName}" was found.`
        );
        return;
      }
      group.permissions.push(permission);
    }

    console.log(
      await group.save()
    );
  } catch (error: any) {
    console.log(error.message);
  } finally {
    await dataSource.destroy();
  }
}

```

Then you can create a group through the command line.
```sh
npm run build
foal run create-perm name="Permission to delete users" codeName="delete-users"
foal run create-group name="Administrators" codeName="admin" permissions="[ \"delete-users\" ]"
```

## Users

### The `UserWithPermissions` Entity

```typescript
import { UserWithPermissions } from '@foal/typeorm';
import { Entity } from 'typeorm';

@Entity()
export class User extends UserWithPermissions {

}

// You MUST export Group and Permission so that TypeORM can generate migrations.
export { Group, Permission } from '@foal/typeorm';
```

`UserWithPermissions` is an abstract class that has useful features to handle access control through permissions and groups. You must extend your `User` entity from this class to use permissions and groups.

| Property name | Type | Database Link |
| --- | --- | --- |
| id | number | Primary auto generated key |
| groups | Group[] | A many-to-many relation with the table group |
| userPermissions | Permission[] | A many-to-many relation with the table permission |

![Relations between Users, Groups and Permissions](./images/permissions-groups-and-users.png)

### The `hasPerm` Method

The `hasPerm(permissionCodeName: string)` method of the `UserWithPermissions` class returns true if one of these conditions is true:
- The user has the required permission.
- The user belongs to a group that has the required permission.

### Creating Users with Groups and Permissions with a Shell Script (CLI)

Replace the content of the new created file `src/scripts/create-user.ts` with the following:

```typescript
// 3p
import { hashPassword } from '@foal/core';
import { Group, Permission } from '@foal/typeorm';

// App
import { User } from '../app/entities';
<<<<<<< HEAD
import { createDataSource } from '../data-source';
=======
import { createDataSource } from '../db';
>>>>>>> 845bd95f

export const schema = {
  additionalProperties: false,
  properties: {
    email: { type: 'string', format: 'email' },
    groups: { type: 'array', items: { type: 'string' }, uniqueItems: true, default: [] },
    password: { type: 'string' },
    userPermissions: { type: 'array', items: { type: 'string' }, uniqueItems: true, default: [] },
  },
  required: [ 'email', 'password' ],
  type: 'object',
};

export async function main(args) {
  const user = new User();
  user.userPermissions = [];
  user.groups = [];
  user.email = args.email;
  user.password = await hashPassword(args.password);

  const dataSource = createDataSource();
  await dataSource.initialize();

  for (const codeName of args.userPermissions as string[]) {
    const permission = await Permission.findOneBy({ codeName });
    if (!permission) {
      console.log(`No permission with the code name "${codeName}" was found.`);
      return;
    }
    user.userPermissions.push(permission);
  }

  for (const codeName of args.groups as string[]) {
    const group = await Group.findOneBy({ codeName });
    if (!group) {
      console.log(`No group with the code name "${codeName}" was found.`);
      return;
    }
    user.groups.push(group);
  }

  try {
    console.log(
      await user.save()
    );
  } catch (error: any) {
    console.log(error.message);
  } finally {
    await dataSource.destroy();
  }
}
```

Then you can create a user with their permissions and groups through the command line.

```sh
npm run build
foal run create-user userPermissions="[ \"my-first-perm\" ]" groups="[ \"my-group\" ]"
```

## Fetching a User with their Permissions

If you want the `hasPerm` method to work on the context `user` property, you must use the `fetchUserWithPermissions` function in the authentication hook.

*Example with JSON Web Tokens*
```typescript
import { Context, Get } from '@foal/core';
import { JWTRequired } from '@foal/jwt';
import { fetchUserWithPermissions } from '@foal/typeorm';

@JWTRequired({
  user: fetchUserWithPermissions(User)
})
export class ProductController {
  @Get('/products')
  readProduct(ctx: Context) {
    if (!ctx.user.hasPerm('read-products')) {
      return new HttpResponseForbidden();
    }
    return new HttpResponseOK([]);
  }
}
```

*Example with Sessions Tokens*
```typescript
import { Context, Get, UseSessions } from '@foal/core';
import { fetchUserWithPermissions, TypeORMStore } from '@foal/typeorm';

@UseSessions({
  store: TypeORMStore,
  required: true,
  user: fetchUserWithPermissions(User)
})
export class ProductController {
  @Get('/products')
  readProduct(ctx: Context) {
    if (!ctx.user.hasPerm('read-products')) {
      return new HttpResponseForbidden();
    }
    return new HttpResponseOK([]);
  }
}
```

## The PermissionRequired Hook

> This requires the use of `fetchUserWithPermissions`.

```typescript
@PermissionRequired('perm')
```

| Context | Response |
| --- | --- |
| `ctx.user` is null | 401 - UNAUTHORIZED |
| `ctx.user.hasPerm('perm')` is false | 403 - FORBIDDEN |

```typescript
@PermissionRequired('perm', { redirect: '/login' })
```

| Context | Response |
| --- | --- |
| `ctx.user` is null | Redirects to `/login` (302 - FOUND) |
| `ctx.user.hasPerm('perm')` is false | 403 - FORBIDDEN |

*Example*
```typescript
import { Context, Get } from '@foal/core';
import { fetchUserWithPermissions, PermissionRequired } from '@foal/typeorm';
import { JWTRequired } from '@foal/jwt';

@JWTRequired({ user: fetchUserWithPermissions(User) })
export class ProductController {
  @Get('/products')
  @PermissionRequired('read-products')
  readProduct(ctx: Context) {
    return new HttpResponseOK([]);
  }
}
```

## BaseEntity Inheritance

The classes `Permission`, `Group` and `UserWithPermissions` all extends the `BaseEntity` class so you can access its static and instance methods.

*Example*
```typescript
const perm = await Permission.findOneByOrFail({ codeName: 'perm1' });
perm.name = 'Permission1';
await perm.save();
```

## Get All Users with a Given Permission

The class `UserWithPermissions` provides a static method `withPerm` to get all users with a given permission. It returns all users that have this permission on their own or through the groups they belong to.

```typescript
@Entity()
class User extends UserWithPermissions {}
  
const users = await User.withPerm<User>('perm1');
```<|MERGE_RESOLUTION|>--- conflicted
+++ resolved
@@ -48,13 +48,9 @@
 ```typescript
 // 3p
 import { Permission } from '@foal/typeorm';
-<<<<<<< HEAD
-import { createDataSource } from '../data-source';
-=======
 
 // App
 import { createDataSource } from '../db';
->>>>>>> 845bd95f
 
 export const schema = {
   additionalProperties: false,
@@ -137,13 +133,9 @@
 ```typescript
 // 3p
 import { Group, Permission } from '@foal/typeorm';
-<<<<<<< HEAD
-import { createDataSource } from '../data-source';
-=======
 
 // App
 import { createDataSource } from '../db';
->>>>>>> 845bd95f
 
 export const schema = {
   additionalProperties: false,
@@ -240,11 +232,7 @@
 
 // App
 import { User } from '../app/entities';
-<<<<<<< HEAD
-import { createDataSource } from '../data-source';
-=======
 import { createDataSource } from '../db';
->>>>>>> 845bd95f
 
 export const schema = {
   additionalProperties: false,
