--- conflicted
+++ resolved
@@ -90,14 +90,9 @@
 
 *Example*
 ```typescript
-<<<<<<< HEAD
-import { getMongoRepository } from 'typeorm';
 import { ObjectId } from 'mongodb';
 
-const user = await getMongoRepository(User).findOneBy({ _id: new ObjectId('xxxx') });
-=======
-const user = await User.findOne('xxxx');
->>>>>>> 845bd95f
+const user = await User.findOneBy({ _id: new ObjectId('xxxx') });
 ```
 
 ## Authentication
