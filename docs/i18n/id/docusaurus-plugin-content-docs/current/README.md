---
title: Introduksi
slug: /
---

![License: MIT](https://img.shields.io/badge/License-MIT-blue.svg)
![node version](https://img.shields.io/badge/node-%3E%3D10-brightgreen.svg)
![npm version](https://badge.fury.io/js/%40foal%2Fcore.svg)
[![Actions Status](https://github.com/FoalTS/foal/workflows/Test/badge.svg)](https://github.com/FoalTS/foal/actions)
![Code coverage](https://codecov.io/gh/FoalTS/foal/branch/master/graphs/badge.svg)
![Known Vulnerabilities](https://snyk.io/test/github/foalts/foal/badge.svg)
![Commit activity](https://img.shields.io/github/commit-activity/y/FoalTS/foal.svg)
![Last commit](https://img.shields.io/github/last-commit/FoalTS/foal.svg)
![2FA](https://img.shields.io/badge/2FA-npm,%20GitHub-green.svg)

<<<<<<< HEAD
| Versi | Status | Berakhir |
| --- | --- | --- |
| 2.x | Terkini | - |
| 1.x | Pemeliharaan | 2021-05-31 |

## Apa itu Foal?
=======
## What is Foal?
>>>>>>> 89a94217

*Foal* (atau *FoalTS*) merupakan sebuah framework Node.JS untuk membangun aplikasi web.

Foal menghadirkan berbagai komponen siap pakai agar kita tak perlu membuat ulang. Kita diberikan sebuah medium lengkap untuk memulai membangun aplikasi web. Antara lain CLI, tes, utilitas frontend, script, otentifikasi, ORM, deploy, GraphQL, Swagger API, AWS, dll. Tak perlu susah payah mencari dan meramu sendiri berbagai package dari npm, semua telah disiapkan.

Namun meskipun menawarkan banyak fitur, Foal sendiri tetaplah simpel. Kerumitan yang tidak perlu bagi pengguna sengaja dihindarkan. Kode yang ringkas dan jelas pada saat membangun akan memudahkan pemeliharaan aplikasi tersebut di masa mendatang. Foal mendorong kita untuk lebih fokus ke kode daripada sibuk menelisik bagaimana internal sebuah framework bekerja.

Terakhir, Foal dibuat menggunakan TypeScript. Typescript sangat membantu dalam urusan type-checking dan memberi kita fitur terbaru dari ECMAScript. Kesalahan dalam kode pun dapat terdeteksi lebih dini. Typescript juga memberikan kita fitur auto-komplit dan dokumen API saat bekerja dalam editor.

## Kebijakan saat Develop

<<<<<<< HEAD
> *Hanya untuk kontributor.*

### Ribuan kali Tes
=======
### Thousands of Tests
>>>>>>> 89a94217

Pengetesan Foal senantiasa menjadi prioritas. Sangat penting bagi kami untuk menghadirkan sebuah produk handal yang benar-benar teruji. Per Desember 2020, Foal telah melalui lebih dari 2100 kali tes. 

### Dokumentasi

Fitur baru, apapun itu, kurang bermanfaat bila tidak disertai dengan petunjuk yang baik. Dokumentasi yang lengkap dan berkualitas adalah kunci dari sebuah framework. Sekiranya ada bagian yang terlewat atau kurang jelas tentang Foal, mohon berkenan melaporkannya via Github, dengan senang hati kami terima! 

### Stabilitas Produk

Kami mencurahkan segenap perhatian atas stabilitas produk. Untuk keterangan lebih lanjut, silakan rujuk [kebijakan dependensi](https://github.com/FoalTS/foal/blob/master/.github/CONTRIBUTING.MD#dependency-policy), [aturan versi semantik](https://github.com/FoalTS/foal/blob/master/.github/CONTRIBUTING.MD#semantic-versioning) dan [kebijakan dukungan jangka panjang](https://github.com/FoalTS/foal/blob/master/.github/CONTRIBUTING.MD#long-term-support-policy-and-schedule).

## Mulai

```
> npm install -g @foal/cli
> foal createapp my-app
> cd my-app
> npm run develop
```

Server develop sudah jalan! Coba buka `http://localhost:3001` dan lihat apa yang tampil!

👉 [Lanjutkan dengan tutorial](./tutorials/simple-todo-list/1-installation) 🌱<|MERGE_RESOLUTION|>--- conflicted
+++ resolved
@@ -13,16 +13,7 @@
 ![Last commit](https://img.shields.io/github/last-commit/FoalTS/foal.svg)
 ![2FA](https://img.shields.io/badge/2FA-npm,%20GitHub-green.svg)
 
-<<<<<<< HEAD
-| Versi | Status | Berakhir |
-| --- | --- | --- |
-| 2.x | Terkini | - |
-| 1.x | Pemeliharaan | 2021-05-31 |
-
 ## Apa itu Foal?
-=======
-## What is Foal?
->>>>>>> 89a94217
 
 *Foal* (atau *FoalTS*) merupakan sebuah framework Node.JS untuk membangun aplikasi web.
 
@@ -34,13 +25,7 @@
 
 ## Kebijakan saat Develop
 
-<<<<<<< HEAD
-> *Hanya untuk kontributor.*
-
 ### Ribuan kali Tes
-=======
-### Thousands of Tests
->>>>>>> 89a94217
 
 Pengetesan Foal senantiasa menjadi prioritas. Sangat penting bagi kami untuk menghadirkan sebuah produk handal yang benar-benar teruji. Per Desember 2020, Foal telah melalui lebih dari 2100 kali tes. 
 
