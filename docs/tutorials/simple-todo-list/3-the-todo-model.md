# The Todo Model

> warning: version 2

Let&#8217;s create your first model. The CLI provides a useful command to generate a new file with an empty model.

```sh
foal generate entity todo
```

> FoalTS uses [TypeORM](http://typeorm.io), a complete *Object-Relational Mapper*, to communicate with the database(s). In TypeORM, simple models are called *entities* and are classes decorated with the `Entity` decorator.


> Every new project in FoalTS uses an `SQLite` database as it does not require any additional installation. But TypeORM supports many other databases. We will keep this one in this tutorial for simplicity.

Open the file `todo.entity.ts` in the `src/app/entities` directory and add a `text` column.

```typescript
import { Column, Entity, PrimaryGeneratedColumn } from 'typeorm';

@Entity()
export class Todo {

  @PrimaryGeneratedColumn()
  id: number;

  @Column()
  text: string;

}

```

This class is the representation of the SQL table `todo`. Currently, this table does not exist in the database. You will have to create it.

You can do this manually, using a database software for example, or use migrations, a programmatic way to update a database schema. The advantage of using migrations is that you can create, update and delete your tables directly from the definition of your entities. They also ensure that all your environments (prod, dev) and co-developers have the same table definitions.

Let&#8217;s see how to use them.

First run the following command to generate your migration file. TypeORM will compare your current database schema with the definition of your entities and generate the appropriate SQL queries.

```
npm run makemigrations
```

A new file appears in the `src/migrations/` directory. Open it.

```typescript
import {MigrationInterface, QueryRunner} from "typeorm";

<<<<<<< HEAD
export class migration1562755564200 implements MigrationInterface {
=======
export class addTodoEntity1562755564200 implements MigrationInterface {
    name = 'addTodoEntity1562755564200'
>>>>>>> af3dc250

    public async up(queryRunner: QueryRunner): Promise<void> {
        await queryRunner.query(`CREATE TABLE "todo" ("id" integer PRIMARY KEY AUTOINCREMENT NOT NULL, "text" varchar NOT NULL)`, undefined);
        await queryRunner.query(`CREATE TABLE "user" ("id" integer PRIMARY KEY AUTOINCREMENT NOT NULL)`, undefined);
    }

    public async down(queryRunner: QueryRunner): Promise<void> {
        await queryRunner.query(`DROP TABLE "user"`, undefined);
        await queryRunner.query(`DROP TABLE "todo"`, undefined);
    }

}

```

The `up` method contains all the SQL queries that will be executed during the migration.

Then run the migration.

```
npm run migrations
```

TypeORM examines all the migrations that have been run previously (none in this case) and executes the new ones.

Your database (`db.sqlite3`) now contains a new table named `todo`:


```
+------------+-----------+-------------------------------------+
|                             todo                             |
+------------+-----------+-------------------------------------+
| id         | integer   | PRIMARY KEY AUTO_INCREMENT NOT NULL |
| text       | varchar   | NOT NULL                            |
+------------+-----------+-------------------------------------+
```

> Alternatively, you can also use the `synchronize` option in your configuration file `config/default.json`. When set to `true`, the database schema is auto created from the entities definition on every application launch. You do not need migrations in this case. However, although this behavior may be useful during debug and development, it is not suitable for a production environment (you could lose production data).<|MERGE_RESOLUTION|>--- conflicted
+++ resolved
@@ -48,12 +48,7 @@
 ```typescript
 import {MigrationInterface, QueryRunner} from "typeorm";
 
-<<<<<<< HEAD
 export class migration1562755564200 implements MigrationInterface {
-=======
-export class addTodoEntity1562755564200 implements MigrationInterface {
-    name = 'addTodoEntity1562755564200'
->>>>>>> af3dc250
 
     public async up(queryRunner: QueryRunner): Promise<void> {
         await queryRunner.query(`CREATE TABLE "todo" ("id" integer PRIMARY KEY AUTOINCREMENT NOT NULL, "text" varchar NOT NULL)`, undefined);
