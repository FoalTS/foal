# Upload & Download Files

Files can be uploaded and downloaded using [FoalTS file system](./local-and-cloud-storage.md). It allows you to use different types of file storage such as the local file system or cloud storage.

## Configuration

First install the package.

```
npm install @foal/storage
```

Then specify in your configuration the file storage to be used and its settings. In this example, we will use the local file system with the `uploaded` directory (you must create it at the root of your project).

{% code-tabs %}
{% code-tabs-item title="YAML" %}
```yml
settings:
  disk:
    driver: 'local'
    local:
      directory: 'uploaded'
```
{% endcode-tabs-item %}
{% code-tabs-item title="JSON" %}
```json
{
  "settings": {
    "disk": {
      "driver": "local",
      "local": {
        "directory": "uploaded"
      }
    }
  }
}
```
{% endcode-tabs-item %}
{% code-tabs-item title=".env or environment variables" %}
```
SETTINGS_DISK_DRIVER=local
SETTINGS_DISK_LOCAL_DIRECTORY=uploaded
```
{% endcode-tabs-item %}
{% endcode-tabs %}

## File Uploads

> This technique is available in Foal v1.7 onwards.

Files can be uploaded using `multipart/form-data` requests. The `@ValidateMultipartFormDataBody` hook parses the request body, validates the submitted fields and files and save them in streaming to your local or Cloud storage. It also provides the ability to create file buffers if you wish.

### Using Buffers

```typescript
import { Context, Post } from '@foal/core';
import { ValidateMultipartFormDataBody } from '@foal/storage';

export class UserController {

  @Post('/profile')
  @ValidateMultipartFormDataBody({
    files: {
      profile: { required: true },
      images: { required: false, multiple: true }
    }
  })
  uploadProfilePhoto(ctx: Context) {
    const buffer = ctx.request.body.files.profile;
    const buffers = ctx.request.body.files.images;
  }

}
```

The names of the file fields must be provided in the `files` parameter of the hook. Uploaded files which are not listed here are simply ignored.

The `required` parameter tells the hook if it should return a `400 - BAD REQUEST` error if no file has been uploaded for the given field. In this case, the controller method is not executed.

When the upload is successful, the request body object is set with the buffer files.

| Value of `multiple` | Files uploaded | Value in the request object |
|  --- | --- | --- |
| `false` (default) | None |  `null` |
| | At least one | A buffer |
| `true` | None | An empty array |
|  | At least one | An array of buffers |

### Using Local or Cloud Storage (streaming)

Instead of using buffers, you can also choose to save directly the file to your local or Cloud storage. To do this, you need to add the name of the target directory in your hook options. The value returned in the `ctx` is an object containing the relative path of the file.

> With the previous configuration, this path is relative to the `uploaded` directory. Note that must create the `uploaded/images` and `uploaded/images/profiles` directories before you can upload a file.

```typescript
import { Context, Post } from '@foal/core';
import { ValidateMultipartFormDataBody } from '@foal/storage';

export class UserController {

  @Post('/profile')
  @ValidateMultipartFormDataBody({
    files: {
      profile: { required: true, saveTo: 'images/profiles' }
    }
  })
  uploadProfilePhoto(ctx: Context) {
    const { path } = ctx.request.body.files.profile;
    // images/profiles/GxunLNJu3RXI9l7C7cQlBvXFQ+iqdxSRJmsR4TU+0Fo=.png
  }

}
```

### Adding Fields

Multipart requests can also contain non-binary fields such as a string. These fields are validated and parsed by the hook.

<<<<<<< HEAD
```typescript
import { Context, Post } from '@foal/core';
import { ValidateMultipartFormDataBody } from '@foal/storage';
=======
*A dedicated hook should be added in February-March 2020 (see [Github issue](https://github.com/FoalTS/foal/issues/560)).*
>>>>>>> 18ca2e1a

export class UserController {

  @Post('/profile')
  @ValidateMultipartFormDataBody({
    fields: {
      description: { type: 'string' }
    },
    files: {
      profile: { required: true }
    }
  })
  uploadProfilePhoto(ctx: Context) {
    const { path } = ctx.request.body.files.profile;
    // images/profiles/GxunLNJu3RXI9l7C7cQlBvXFQ+iqdxSRJmsR4TU+0Fo=.png
    const { description } = ctx.request.body.fields;
  }

}
```

### Specifying File Limits

Optional settings can be provided in the configuration to limit the size or number of files uploaded.

{% code-tabs %}
{% code-tabs-item title="YAML" %}
```yaml
settings:
  multipartRequests:
    fileSizeLimit: 1024
    fileNumberLimit: 4
```
{% endcode-tabs-item %}
{% code-tabs-item title="JSON" %}
```json
{
  "settings": {
    "multipartRequests": {
      "fileSizeLimit": 1024,
      "fileNumberLimit": 4,
    }
  }
}
```
{% endcode-tabs-item %}
{% code-tabs-item title=".env or environment variables" %}
```
SETTINGS_MULTIPART_REQUESTS_FILE_SIZE_LIMIT=1024
SETTINGS_MULTIPART_REQUESTS_FILE_NUMBER_LIMIT=4
```
{% endcode-tabs-item %}
{% endcode-tabs %}

<<<<<<< HEAD
| Setting | Type | Description |
| --- | --- | --- |
| fileSizeLimit | number | The maximum file size (in bytes). |
| fileNumberLimit | number | The maximum number of files (useful for `multiple` file fields). |

## File Downloads

> This technique is available in Foal v1.6 onwards.

Files can be downloaded using the method `createHttpResponse` of the `Disk` service. The returned object is optimized for downloading a (large) file in streaming.

```typescript
import { dependency, Get } from '@foal/core';
import { Disk } from '@foal/storage';

class ApiController {

  @dependency
  disk: Disk;

  @Get('/download')
  download() {
    return this.disk.createHttpResponse('avatars/foo.jpg');
  }

  @Get('/download2')
  download() {
    return this.disk.createHttpResponse('avatars/foo.jpg', {
      forceDownload: true,
      filename: 'avatar.jpg'
    });
  }

}
```

| Option | Type | Description |
| --- | --- | --- |
| forceDownload | boolean | It indicates whether the response should include the `Content-Disposition: attachment` header. If this is the case, browsers will not attempt to display the returned file (e.g. with the browser's PDF viewer) and will download the file directly. |
| filename | string | Default name proposed by the browser when saving the file. If it is not specified, FoalTS extracts the name from the path (`foo.jpg` in the example). |

## Usage with a Database

This example shows how to attach a profile picture to a user and how to retrieve and update it.

Create a new directory `uploaded/images/profiles` at the root of your project.

=======
*index.html*
```html
<!DOCTYPE html>
<html lang="en">
<head>
  <meta charset="UTF-8">
  <title>Document</title>
</head>
<body>
  <img src="/profile" alt="">
  <form action="/profile" method="post" enctype="multipart/form-data">
    Select image to upload:
    <input type="file" name="profile" id="profile">
    <input type="submit" value="Upload Image" name="submit">
</form>
</body>
</html>
```

>>>>>>> 18ca2e1a
*user.entity.ts*
```typescript
import {
  BaseEntity, Column, Entity, PrimaryGeneratedColumn
} from 'typeorm';

@Entity()
export class User extends BaseEntity {

  @PrimaryGeneratedColumn()
  id: number;

  @Column()
  profile: string;

}
```

*app.controller.ts*
```typescript
<<<<<<< HEAD
import { Context, createHttpResponseFile, dependency, Get, HttpResponseNotFound, HttpResponseRedirect, HttpResponseOK, Post, render } from '@foal/core';
import { Disk, ValidateMultipartFormDataBody } from '@foal/storage';
=======
import { basename } from 'path';

import { Context, dependency, Get, Post, HttpResponseNotFound, HttpResponseRedirect } from '@foal/core';
import { parseForm } from '@foal/formidable';
import { Disk } from '@foal/storage';
import { IncomingForm } from 'formidable';
>>>>>>> 18ca2e1a

import { User } from './entities';

// @JWTRequired OR @TokenRequired
// OR a custom hook that sets Context.user.
export class AppController {

  @dependency
  disk: Disk;

  @Post('/profile')
  @ValidateMultipartFormDataBody({
    files: {
      profile: { required: true, saveTo: 'images/profiles' }
    }
  })
  async uploadProfilePicture(ctx: Context<User>) {
    const user = ctx.user;
    if (user.profile) {
      await this.disk.delete(user.profile);
    }

<<<<<<< HEAD
    user.profile = ctx.request.body.files.profile.path;
=======
    user.profile = basename(files.profile.path);
>>>>>>> 18ca2e1a
    await user.save();

    return new HttpResponseRedirect('/');
  }

  @Get('/profile')
  async downloadProfilePicture(ctx: Context<User>) {
    const { profile } = ctx.user;
<<<<<<< HEAD

    if (!profile) {
      return new HttpResponseNotFound();
    }

    return this.disk.createHttpResponse(profile);
  }

  @Get('/')
  index() {
    return render('./templates/index.html');
=======

    if (!profile) {
      return new HttpResponseNotFound()
    }

    return this.disk.createHttpResponse(profile);
>>>>>>> 18ca2e1a
  }

}
```

*templates/index.html*
```html
<!DOCTYPE html>
<html>
<body>
  <img src="/profile">
  <form action="/profile" method="post" enctype="multipart/form-data">
      <input type="file" name="profile">
      <input type="submit" value="Upload image" name="submit">
  </form>
</body>
</html>
```

## Static Files

Static files, such as HTML, CSS, images, and JavaScript, are served by default from the `public` directory.

### Static directory

If necessary, this directory can be modified using the configuration key `settings.staticPath`.

{% code-tabs %}
{% code-tabs-item title="YAML" %}
```yaml
settings:
  staticPath: assets
```
{% endcode-tabs-item %}
{% code-tabs-item title="JSON" %}
```json
{
  "settings": {
    "staticPath": "assets"
  }
}
```
{% endcode-tabs-item %}
{% code-tabs-item title=".env or environment variables" %}
```
SETTINGS_STATIC_PATH=assets
```
{% endcode-tabs-item %}
{% endcode-tabs %}

### Virtual prefix path

In case you need to add a virtual prefix path to your static files, you can do so with the `staticPathPrefix` configuration key.

{% code-tabs %}
{% code-tabs-item title="YAML" %}
```yaml
settings:
  staticPathPrefix: /static
```
{% endcode-tabs-item %}
{% code-tabs-item title="JSON" %}
```json
{
  "settings": {
    "staticPathPrefix": "/static"
  }
}
```
{% endcode-tabs-item %}
{% code-tabs-item title=".env or environment variables" %}
```
SETTINGS_STATIC_PATH_PREFIX=/static
```
{% endcode-tabs-item %}
{% endcode-tabs %}

*Example*
| Static file | URL path with no prefix | URL path with the prefix `/static `|
| --- | --- | --- |
| index.html | `/` and `/index.html` | `/static` and `/static/index.html` |
| styles.css | `/styles.css` | `/static/styles.css` |
| app.js | `/app.js` | `/static/app.js` |

## Deprecated components

### The `createHttpResponseFile` function

> *Deprecated since v1.6. Use the method `createHttpResponseFile` of the `Disk` service instead.*

> **Warning:** This package only allows you to download files from your local file system. It does not work with Cloud storage.

FoalTS provides the function `createHttpResponseFile` to download files in the browser from the server's local file system.

```typescript
import { createHttpResponseFile, Get } from '@foal/core';

class AppController {

  @Get('/download')
  download() {
    return createHttpResponseFile({
      directory: 'uploaded/',
      file: 'my-pdf.pdf'
    });
  }

}
```

| Option | Type | Description |
| --- | --- | --- |
| directory | string | Path of the directory where the file is located (e.g. `uploaded/`). |
| file | string | Name of the file with its extension (e.g. `report.pdf`). If the string provided is a path (e.g. `downloaded/report.pdf`), then Foal will automatically extract the filename (i.e. `report.pdf`).  |
| forceDownload (optional) | boolean | It indicates whether the response should include the `Content-Disposition: attachment` header. If this is the case, browsers will not attempt to display the returned file (e.g. with the browser's PDF viewer) and will download the file directly. |
| filename (optional) | string | Default name proposed by the browser when saving the file. If it is not specified, FoalTS extracts the name from the `file` option.

### The `@foal/formidable` package

> *Deprecated since v1.7. Use the `@ValidateMultipartFormDataBody` hook instead.*

> **Warning:** This package only allows you to upload files to your local file system. It does not work with Cloud storage.

You can upload files to your local file system using the library [formidable](https://www.npmjs.com/package/formidable). It will automatically parse the incoming form and save the submitted file(s) in the directory of your choice. A random id is generated for each saved file.

```sh
npm install formidable @types/formidable
npm install @foal/formidable
```

> The package `@foal/formidable` is a small package that allows you to use `formidable` with promises. It only has one function: `parseForm`.

Assuming that the client submits a form with a field named `file1` containing a file, you can save this file using `IncomingForm` and `parseForm`.

```typescript
import { Context, HttpResponseOK, Post } from '@foal/core';
import { parseForm } from '@foal/formidable';
import { IncomingForm } from 'formidable';

export class AppController {

  @Post('/upload')
  async upload(ctx: Context) {
    const form = new IncomingForm();
    form.uploadDir = 'uploaded';
    form.keepExtensions = true;
    const { fields, files } = await parseForm(form, ctx);

    console.log(files.file1);
    // {
    //   "size": 14911887,
    //   "path": "uploaded/upload_de9cb95c.pdf",
    //   "name": "example.pdf",
    //   "type": "application/pdf",
    //   "mtime": "2019-03-25T13:58:27.988Z"
    // }

    return new HttpResponseOK(
      'The file has correctly been uploaded. '
      + 'You can find it on the server at '
      + files.file1.path
    );
  }

}
```<|MERGE_RESOLUTION|>--- conflicted
+++ resolved
@@ -116,13 +116,9 @@
 
 Multipart requests can also contain non-binary fields such as a string. These fields are validated and parsed by the hook.
 
-<<<<<<< HEAD
 ```typescript
 import { Context, Post } from '@foal/core';
 import { ValidateMultipartFormDataBody } from '@foal/storage';
-=======
-*A dedicated hook should be added in February-March 2020 (see [Github issue](https://github.com/FoalTS/foal/issues/560)).*
->>>>>>> 18ca2e1a
 
 export class UserController {
 
@@ -177,7 +173,6 @@
 {% endcode-tabs-item %}
 {% endcode-tabs %}
 
-<<<<<<< HEAD
 | Setting | Type | Description |
 | --- | --- | --- |
 | fileSizeLimit | number | The maximum file size (in bytes). |
@@ -225,27 +220,6 @@
 
 Create a new directory `uploaded/images/profiles` at the root of your project.
 
-=======
-*index.html*
-```html
-<!DOCTYPE html>
-<html lang="en">
-<head>
-  <meta charset="UTF-8">
-  <title>Document</title>
-</head>
-<body>
-  <img src="/profile" alt="">
-  <form action="/profile" method="post" enctype="multipart/form-data">
-    Select image to upload:
-    <input type="file" name="profile" id="profile">
-    <input type="submit" value="Upload Image" name="submit">
-</form>
-</body>
-</html>
-```
-
->>>>>>> 18ca2e1a
 *user.entity.ts*
 ```typescript
 import {
@@ -266,17 +240,8 @@
 
 *app.controller.ts*
 ```typescript
-<<<<<<< HEAD
 import { Context, createHttpResponseFile, dependency, Get, HttpResponseNotFound, HttpResponseRedirect, HttpResponseOK, Post, render } from '@foal/core';
 import { Disk, ValidateMultipartFormDataBody } from '@foal/storage';
-=======
-import { basename } from 'path';
-
-import { Context, dependency, Get, Post, HttpResponseNotFound, HttpResponseRedirect } from '@foal/core';
-import { parseForm } from '@foal/formidable';
-import { Disk } from '@foal/storage';
-import { IncomingForm } from 'formidable';
->>>>>>> 18ca2e1a
 
 import { User } from './entities';
 
@@ -299,11 +264,7 @@
       await this.disk.delete(user.profile);
     }
 
-<<<<<<< HEAD
     user.profile = ctx.request.body.files.profile.path;
-=======
-    user.profile = basename(files.profile.path);
->>>>>>> 18ca2e1a
     await user.save();
 
     return new HttpResponseRedirect('/');
@@ -312,7 +273,6 @@
   @Get('/profile')
   async downloadProfilePicture(ctx: Context<User>) {
     const { profile } = ctx.user;
-<<<<<<< HEAD
 
     if (!profile) {
       return new HttpResponseNotFound();
@@ -324,14 +284,6 @@
   @Get('/')
   index() {
     return render('./templates/index.html');
-=======
-
-    if (!profile) {
-      return new HttpResponseNotFound()
-    }
-
-    return this.disk.createHttpResponse(profile);
->>>>>>> 18ca2e1a
   }
 
 }
