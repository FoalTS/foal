--- conflicted
+++ resolved
@@ -52,15 +52,9 @@
     "pump": "~3.0.0"
   },
   "devDependencies": {
-<<<<<<< HEAD
-    "@foal/internal-test": "^1.10.0",
+    "@foal/internal-test": "^1.11.1",
     "@types/mocha": "7.0.2",
     "@types/node": "10.17.24",
-=======
-    "@foal/internal-test": "^1.11.1",
-    "@types/mocha": "~2.2.43",
-    "@types/node": "~10.5.6",
->>>>>>> af3dc250
     "@types/supertest": "~2.0.8",
     "copy": "~0.3.2",
     "mocha": "~8.0.1",
