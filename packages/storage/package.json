--- conflicted
+++ resolved
@@ -44,15 +44,9 @@
     "lib/"
   ],
   "dependencies": {
-<<<<<<< HEAD
-    "@foal/core": "^2.8.0",
+    "@foal/core": "^2.8.1",
     "busboy": "~1.4.0",
     "mime": "~3.0.0"
-=======
-    "@foal/core": "^2.8.1",
-    "busboy": "~0.3.1",
-    "mime": "~2.4.4"
->>>>>>> ee15f098
   },
   "devDependencies": {
     "@foal/internal-test": "^2.8.1",
