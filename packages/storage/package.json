--- conflicted
+++ resolved
@@ -49,15 +49,9 @@
     "mime": "~3.0.0"
   },
   "devDependencies": {
-<<<<<<< HEAD
-    "@foal/internal-test": "^4.5.1",
+    "@foal/internal-test": "^4.6.0",
     "@types/mocha": "10.0.10",
     "@types/node": "22.15.21",
-=======
-    "@foal/internal-test": "^4.6.0",
-    "@types/mocha": "10.0.7",
-    "@types/node": "18.18.6",
->>>>>>> 5eebfb4d
     "@types/supertest": "6.0.2",
     "copy": "~0.3.2",
     "mocha": "~11.5.0",
