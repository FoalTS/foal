--- conflicted
+++ resolved
@@ -4,12 +4,7 @@
  * Released under the MIT License.
  */
 
-<<<<<<< HEAD
-export { AbstractDisk, FileDoesNotExist, isFileDoesNotExist } from './abstract-disk.service';
-export { Disk } from './disk.service';
+export { AbstractDisk, Disk, FileDoesNotExist, isFileDoesNotExist } from './abstract-disk.service';
 export { File } from './file';
-=======
-export { AbstractDisk, Disk, FileDoesNotExist, isFileDoesNotExist } from './abstract-disk.service';
->>>>>>> 059453dc
 export { LocalDisk } from './local-disk.service';
 export { MultipartFormDataSchema, ValidateMultipartFormDataBody } from './validate-multipart-form-data-body.hook';