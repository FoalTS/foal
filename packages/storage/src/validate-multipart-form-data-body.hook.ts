--- conflicted
+++ resolved
@@ -81,11 +81,7 @@
 
       busboy.on('field', (name: string, value: string) => fields[name] = value);
       // tslint:disable-next-line: max-line-length
-<<<<<<< HEAD
-      busboy.on('file', (name: string, stream: Readable, filename: string, encoding: string, mimeType: string) => {
-=======
-      busboy.on('file', (name: string, stream: NodeJS.ReadableStream, filename: string|undefined, encoding: string, mimeType: string) => {
->>>>>>> 02e14183
+      busboy.on('file', (name: string, stream: Readable, filename: string|undefined, encoding: string, mimeType: string) => {
         latestFileHasBeenUploaded = convertRejectedPromise(async () => {
           stream.on('limit', () => sizeLimitReached = name);
 
