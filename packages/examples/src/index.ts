--- conflicted
+++ resolved
@@ -14,17 +14,10 @@
 
 // App
 import { AppController } from './app/app.controller';
-<<<<<<< HEAD
-import { appDataSource } from './app/data-source';
-
-async function main() {
-  await appDataSource.initialize();
-=======
 import { dataSource } from './db';
 
 async function main() {
   await dataSource.initialize();
->>>>>>> 845bd95f
 
   const app = await createApp(AppController);
 
