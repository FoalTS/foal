--- conflicted
+++ resolved
@@ -1,12 +1,7 @@
 import {
   ApiInfo, ApiServer, Context, dependency, Get, Hook, HttpResponseNotFound, HttpResponseRedirect, Post, render
 } from '@foal/core';
-<<<<<<< HEAD
 import { Disk, ParseAndValidateFiles } from '@foal/storage';
-import { getRepository } from '@foal/typeorm/node_modules/typeorm';
-=======
-import { Disk, ValidateMultipartFormDataBody } from '@foal/storage';
->>>>>>> 96b3f60c
 
 import { User } from '../entities';
 
@@ -22,17 +17,9 @@
   disk: Disk;
 
   @Post('/image')
-<<<<<<< HEAD
-  @Hook(async ctx => { ctx.user = await getRepository(User).findOne({ email: 'john@foalts.org' }); })
+  @Hook(async ctx => { ctx.user = await User.findOneBy({ email: 'john@foalts.org' }); })
   @ParseAndValidateFiles({
     profile: { required: true, saveTo: 'images/profiles' }
-=======
-  @Hook(async ctx => { ctx.user = await User.findOneBy({ email: 'john@foalts.org' }); })
-  @ValidateMultipartFormDataBody({
-    files: {
-      profile: { required: true, saveTo: 'images/profiles' }
-    }
->>>>>>> 96b3f60c
   })
   async uploadProfilePicture(ctx: Context<User>) {
     const user = ctx.user;
@@ -44,13 +31,8 @@
       }
     }
 
-<<<<<<< HEAD
     user.profile = ctx.files.get('profile')[0].path;
-    await getRepository(User).save(user);
-=======
-    user.profile = ctx.request.body.files.profile.path;
     await user.save();
->>>>>>> 96b3f60c
 
     return new HttpResponseRedirect('/profile');
   }
