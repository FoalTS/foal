{
  "compilerOptions": {
    "outDir": "build",
    "sourceMap": true,
    "module": "commonjs",
    "target": "es2021",
    "emitDecoratorMetadata": true,
    "experimentalDecorators": true,
    "strictNullChecks": true,
    "baseUrl": ".",
    // "declaration": true,
    "lib": [
<<<<<<< HEAD
      "es2019",
=======
      "es2021",
>>>>>>> 4f88fb21
      "dom",
      "ESNext.AsyncIterable"
    ]
  },
  "include": [
    "./src/**/*.ts"
  ]
}<|MERGE_RESOLUTION|>--- conflicted
+++ resolved
@@ -10,11 +10,7 @@
     "baseUrl": ".",
     // "declaration": true,
     "lib": [
-<<<<<<< HEAD
-      "es2019",
-=======
       "es2021",
->>>>>>> 4f88fb21
       "dom",
       "ESNext.AsyncIterable"
     ]
