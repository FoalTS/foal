{
  "compilerOptions": {
    "outDir": "build",
    "sourceMap": true,
    "module": "commonjs",
<<<<<<< HEAD
    "target": "es2019",
=======
    "target": "es2021",
>>>>>>> 96b3f60c
    "emitDecoratorMetadata": true,
    "experimentalDecorators": true,
    "strictNullChecks": true,
    "baseUrl": ".",
    // "declaration": true,
    "lib": [
      "es2019",
      "dom",
      "ESNext.AsyncIterable"
    ]
  },
  "include": [
    "./src/**/*.ts"
  ]
}<|MERGE_RESOLUTION|>--- conflicted
+++ resolved
@@ -3,11 +3,7 @@
     "outDir": "build",
     "sourceMap": true,
     "module": "commonjs",
-<<<<<<< HEAD
-    "target": "es2019",
-=======
     "target": "es2021",
->>>>>>> 96b3f60c
     "emitDecoratorMetadata": true,
     "experimentalDecorators": true,
     "strictNullChecks": true,
