{
  "name": "@foal/examples",
  "private": true,
  "version": "2.9.0",
  "description": "FoalTs examples",
  "scripts": {
    "build": "tsc && copy-cli \"src/**/*.html\" build",
    "build:w": "tsc -w",
    "start": "node ./build/index.js",
    "start:w": "supervisor -w ./build --no-restart-on error ./build/index.js",
    "develop": "npm run build && concurrently \"npm run build:w\" \"npm run start:w\"",
    "build:test": "tsc && copy-cli \"src/**/*.html\" build",
    "build:test:w": "tsc -w",
    "start:test": "mocha \"./build/**/*.spec.js\"",
    "start:test:w": "mocha -w \"./build/**/*.spec.js\"",
    "test": "npm run build:test && npm run start:test",
    "dev:test": "npm run build:test && concurrently \"npm run build:test:w\" \"npm run start:test:w\"",
    "lint": "tslint -c tslint.json -p tsconfig.json",
    "makemigrations": "foal rmdir build && tsc -p tsconfig.json && npx typeorm migration:generate src/migrations/migration -d build/data-source -p && tsc -p tsconfig.json",
    "migrations": "npx typeorm migration:run -d build/data-source",
    "revertmigration": "npx typeorm migration:revert -d build/data-source"
  },
  "funding": {
    "url": "https://github.com/sponsors/LoicPoullain"
  },
  "engines": {
    "node": ">=16.0.0"
  },
  "publishConfig": {
    "access": "public"
  },
  "files": [
    "build/"
  ],
  "contributors": [
    "Loïc Poullain <loic.poullain@centraliens.net>"
  ],
  "bugs": {
    "url": "https://github.com/FoalTS/foal/issues"
  },
  "repository": {
    "type": "git",
    "url": "https://github.com/FoalTS/foal"
  },
  "license": "MIT",
  "dependencies": {
    "@foal/aws-s3": "^2.9.0",
    "@foal/core": "^2.9.0",
    "@foal/graphiql": "^2.9.0",
    "@foal/graphql": "^2.9.0",
    "@foal/social": "^2.9.0",
    "@foal/storage": "^2.9.0",
    "@foal/swagger": "^2.9.0",
    "@foal/typeorm": "^2.9.0",
    "better-sqlite3": "~7.5.1",
<<<<<<< HEAD
    "graphql": "^15.5.0",
    "source-map-support": "~0.5.19",
    "typeorm": "~0.3.6",
=======
    "graphql": "~15.8.0",
    "source-map-support": "~0.5.21",
    "typeorm": "~0.2.26",
>>>>>>> 07c2ba06
    "yamljs": "~0.3.0"
  },
  "devDependencies": {
    "@foal/cli": "^2.9.0",
    "@types/mocha": "9.1.1",
    "@types/node": "16.11.7",
    "concurrently": "~7.2.2",
    "copy": "~0.3.2",
    "mocha": "~10.0.0",
    "supervisor": "~0.12.0",
    "typescript": "~4.7.4"
  }
}<|MERGE_RESOLUTION|>--- conflicted
+++ resolved
@@ -53,15 +53,9 @@
     "@foal/swagger": "^2.9.0",
     "@foal/typeorm": "^2.9.0",
     "better-sqlite3": "~7.5.1",
-<<<<<<< HEAD
-    "graphql": "^15.5.0",
-    "source-map-support": "~0.5.19",
-    "typeorm": "~0.3.6",
-=======
     "graphql": "~15.8.0",
     "source-map-support": "~0.5.21",
-    "typeorm": "~0.2.26",
->>>>>>> 07c2ba06
+    "typeorm": "~0.3.6",
     "yamljs": "~0.3.0"
   },
   "devDependencies": {
