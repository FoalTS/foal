--- conflicted
+++ resolved
@@ -59,17 +59,10 @@
     "yamljs": "~0.3.0"
   },
   "devDependencies": {
-<<<<<<< HEAD
-    "@foal/cli": "^4.5.1",
+    "@foal/cli": "^4.6.0",
     "@types/mocha": "10.0.10",
     "@types/node": "22.15.21",
     "concurrently": "~9.1.2",
-=======
-    "@foal/cli": "^4.6.0",
-    "@types/mocha": "10.0.7",
-    "@types/node": "18.18.6",
-    "concurrently": "~9.0.0",
->>>>>>> 5eebfb4d
     "copy": "~0.3.2",
     "mocha": "~11.5.0",
     "supervisor": "~0.12.0",
