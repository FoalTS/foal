--- conflicted
+++ resolved
@@ -52,12 +52,7 @@
     "lib/"
   ],
   "dependencies": {
-<<<<<<< HEAD
-    "@foal/core": "^4.5.1"
-=======
-    "@foal/core": "^4.6.0",
-    "node-fetch": "~2.7.0"
->>>>>>> 5eebfb4d
+    "@foal/core": "^4.6.0"
   },
   "devDependencies": {
     "@types/mocha": "10.0.10",
