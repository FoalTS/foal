import { NotFoundError, ObjectType, RestController } from '@foal/core';

import { SequelizeConnectionService } from './sequelize-connection.service';

export abstract class SequelizeService<Model> implements RestController {
  protected model: any;

  constructor(name: string, schema: any, connection: SequelizeConnectionService) {
    this.model = connection.sequelize.define(name, schema);
  }

<<<<<<< HEAD
  public async create(data: any, query: ObjectType): Promise<any> {
=======
  public async create(data: any, params: RestParams): Promise<Model|Model[]> {
>>>>>>> 03b0ed4a
    await this.model.sync();

    if (Array.isArray(data)) {
      const models = await this.model.bulkCreate(data, {
        // Ask Postgres to return ids.
        returning: true
      });
      return models.map(e => e.dataValues);
    }

    const model = await this.model.create(data);
    return model.dataValues;
  }

<<<<<<< HEAD
  public async get(id: any, query: ObjectType): Promise<any> {
=======
  public async get(id: any, params: RestParams): Promise<Model> {
>>>>>>> 03b0ed4a
    await this.model.sync();

    const result = await this.model.findById(id);
    if (result === null) {
      throw new NotFoundError();
    }
    return result.dataValues;
  }

<<<<<<< HEAD
  public async getAll(query: ObjectType): Promise<any> {
=======
  public async getAll(params: RestParams): Promise<Model[]> {
>>>>>>> 03b0ed4a
    await this.model.sync();

    const models = await this.model.findAll({
      where: query
    });
    return models.map(e => e.dataValues);
  }

<<<<<<< HEAD
  public async update(id: any, data: any, query: ObjectType): Promise<any> {
=======
  public async update(id: any, data: any, params: RestParams): Promise<Model> {
>>>>>>> 03b0ed4a
    await this.model.sync();

    if (data.id) {
      delete data.id;
    }

    await this.model.update(data, {
      where: { id }
    });

    const model = await this.model.findById(id);
    if (model === null) {
      throw new NotFoundError();
    }
    return model.dataValues;
  }

<<<<<<< HEAD
  public async patch(id: any, data: any, query: ObjectType): Promise<any> {
    return this.update(id, data, query);
=======
  public async patch(id: any, data: any, params: RestParams): Promise<Model> {
    return this.update(id, data, params);
>>>>>>> 03b0ed4a
  }

  public async delete(id: any, query: ObjectType): Promise<any> {
    await this.model.sync();

    const result = await this.model.destroy({
      where: { id }
    });
    if (result === 0) {
      throw new NotFoundError();
    }
  }
}<|MERGE_RESOLUTION|>--- conflicted
+++ resolved
@@ -9,11 +9,7 @@
     this.model = connection.sequelize.define(name, schema);
   }
 
-<<<<<<< HEAD
-  public async create(data: any, query: ObjectType): Promise<any> {
-=======
-  public async create(data: any, params: RestParams): Promise<Model|Model[]> {
->>>>>>> 03b0ed4a
+  public async create(data: any, query: ObjectType): Promise<Model|Model[]> {
     await this.model.sync();
 
     if (Array.isArray(data)) {
@@ -28,11 +24,7 @@
     return model.dataValues;
   }
 
-<<<<<<< HEAD
-  public async get(id: any, query: ObjectType): Promise<any> {
-=======
-  public async get(id: any, params: RestParams): Promise<Model> {
->>>>>>> 03b0ed4a
+  public async get(id: any, query: ObjectType): Promise<Model> {
     await this.model.sync();
 
     const result = await this.model.findById(id);
@@ -42,11 +34,7 @@
     return result.dataValues;
   }
 
-<<<<<<< HEAD
-  public async getAll(query: ObjectType): Promise<any> {
-=======
-  public async getAll(params: RestParams): Promise<Model[]> {
->>>>>>> 03b0ed4a
+  public async getAll(query: ObjectType): Promise<Model[]> {
     await this.model.sync();
 
     const models = await this.model.findAll({
@@ -55,11 +43,7 @@
     return models.map(e => e.dataValues);
   }
 
-<<<<<<< HEAD
-  public async update(id: any, data: any, query: ObjectType): Promise<any> {
-=======
-  public async update(id: any, data: any, params: RestParams): Promise<Model> {
->>>>>>> 03b0ed4a
+  public async update(id: any, data: any, query: ObjectType): Promise<Model> {
     await this.model.sync();
 
     if (data.id) {
@@ -77,13 +61,8 @@
     return model.dataValues;
   }
 
-<<<<<<< HEAD
-  public async patch(id: any, data: any, query: ObjectType): Promise<any> {
+  public async patch(id: any, data: any, query: ObjectType): Promise<Model> {
     return this.update(id, data, query);
-=======
-  public async patch(id: any, data: any, params: RestParams): Promise<Model> {
-    return this.update(id, data, params);
->>>>>>> 03b0ed4a
   }
 
   public async delete(id: any, query: ObjectType): Promise<any> {
