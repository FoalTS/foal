--- conflicted
+++ resolved
@@ -50,21 +50,12 @@
     "@foal/jwt": "^2.0.0"
   },
   "devDependencies": {
-<<<<<<< HEAD
-    "@foal/core": "^4.5.1",
-    "@foal/jwt": "^4.5.1",
+    "@foal/core": "^4.6.0",
+    "@foal/jwt": "^4.6.0",
     "@types/mocha": "10.0.10",
     "@types/node": "22.15.21",
     "mocha": "~11.5.0",
     "rimraf": "~6.0.1",
-=======
-    "@foal/core": "^4.6.0",
-    "@foal/jwt": "^4.6.0",
-    "@types/mocha": "10.0.7",
-    "@types/node": "18.18.6",
-    "mocha": "~10.7.2",
-    "rimraf": "~5.0.5",
->>>>>>> 5eebfb4d
     "ts-node": "~10.9.2",
     "typescript": "~5.5.4"
   }
