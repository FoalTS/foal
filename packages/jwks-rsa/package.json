--- conflicted
+++ resolved
@@ -48,18 +48,6 @@
     "@foal/jwt": "^1.2.0"
   },
   "devDependencies": {
-<<<<<<< HEAD
-    "@foal/core": "^1.2.0",
-    "@foal/jwt": "^1.2.0",
-    "@types/mocha": "^2.2.43",
-    "@types/node": "^10.5.6",
-    "mocha": "^5.2.0",
-    "rimraf": "^2.6.2",
-    "sqlite3": "^4.0.4",
-    "ts-node": "^3.3.0",
-    "typedoc": "^0.14.2",
-    "typedoc-plugin-markdown": "^1.2.0",
-=======
     "@foal/core": "~1.2.0",
     "@foal/jwt": "~1.2.0",
     "@types/mocha": "~2.2.43",
@@ -70,7 +58,6 @@
     "ts-node": "~3.3.0",
     "typedoc": "~0.14.2",
     "typedoc-plugin-markdown": "~1.2.0",
->>>>>>> 2d48be62
     "typescript": "~3.5.3"
   }
 }