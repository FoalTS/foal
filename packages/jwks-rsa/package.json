{
  "name": "@foal/jwks-rsa",
  "version": "1.11.0",
  "description": "Integration of the library jwks-rsa with FoalTS",
  "main": "./lib/index.js",
  "types": "./lib/index.d.ts",
  "scripts": {
    "docs": "typedoc --out ../../docs/api/jwks-rsa src/index.ts --readme none --theme markdown",
    "test": "mocha --require ts-node/register \"./src/**/*.spec.ts\"",
    "dev:test": "mocha --require ts-node/register --watch --watch-extensions ts \"./src/**/*.spec.ts\"",
    "build": "rimraf lib && tsc -p tsconfig-build.json",
    "prepublish": "npm run build"
  },
  "funding": {
    "url": "https://github.com/sponsors/LoicPoullain"
  },
  "engines": {
    "node": ">=10"
  },
  "publishConfig": {
    "access": "public"
  },
  "keywords": [
    "FoalTS",
    "foal",
    "jwt",
    "jwks",
    "rsa",
    "auth",
    "authentication"
  ],
  "bugs": {
    "url": "https://github.com/FoalTS/foal/issues"
  },
  "repository": {
    "type": "git",
    "url": "https://github.com/FoalTS/foal"
  },
  "homepage": "https://github.com/FoalTS",
  "contributors": [
    "Loïc Poullain <loic.poullain@centraliens.net>"
  ],
  "license": "MIT",
  "files": [
    "lib/"
  ],
  "dependencies": {
    "jwks-rsa": "~1.8.0"
  },
  "peerDependencies": {
    "@foal/jwt": "^1.2.0"
  },
  "devDependencies": {
<<<<<<< HEAD
    "@foal/core": "^1.9.0",
    "@foal/jwt": "^1.9.0",
    "@types/mocha": "7.0.2",
    "@types/node": "10.17.24",
    "mocha": "~8.0.1",
=======
    "@foal/core": "^1.11.0",
    "@foal/jwt": "^1.11.0",
    "@types/mocha": "~2.2.43",
    "@types/node": "~10.5.6",
    "mocha": "~5.2.0",
>>>>>>> 059453dc
    "rimraf": "~2.6.2",
    "sqlite3": "~4.0.4",
    "ts-node": "~3.3.0",
    "typedoc": "~0.14.2",
    "typedoc-plugin-markdown": "~1.2.0",
    "typescript": "~3.9.3"
  }
}<|MERGE_RESOLUTION|>--- conflicted
+++ resolved
@@ -51,19 +51,11 @@
     "@foal/jwt": "^1.2.0"
   },
   "devDependencies": {
-<<<<<<< HEAD
-    "@foal/core": "^1.9.0",
-    "@foal/jwt": "^1.9.0",
+    "@foal/core": "^1.11.0",
+    "@foal/jwt": "^1.11.0",
     "@types/mocha": "7.0.2",
     "@types/node": "10.17.24",
     "mocha": "~8.0.1",
-=======
-    "@foal/core": "^1.11.0",
-    "@foal/jwt": "^1.11.0",
-    "@types/mocha": "~2.2.43",
-    "@types/node": "~10.5.6",
-    "mocha": "~5.2.0",
->>>>>>> 059453dc
     "rimraf": "~2.6.2",
     "sqlite3": "~4.0.4",
     "ts-node": "~3.3.0",
