{
  "name": "@foal/jwks-rsa",
  "version": "1.9.0",
  "description": "Integration of the library jwks-rsa with FoalTS",
  "main": "./lib/index.js",
  "types": "./lib/index.d.ts",
  "scripts": {
    "docs": "typedoc --out ../../docs/api/jwks-rsa src/index.ts --readme none --theme markdown",
    "test": "mocha --require ts-node/register \"./src/**/*.spec.ts\"",
    "dev:test": "mocha --require ts-node/register --watch --watch-extensions ts \"./src/**/*.spec.ts\"",
    "build": "rimraf lib && tsc -p tsconfig-build.json",
    "prepublish": "npm run build"
  },
  "funding": {
    "url": "https://github.com/sponsors/LoicPoullain"
  },
  "engines": {
    "node": ">=10"
  },
  "publishConfig": {
    "access": "public"
  },
  "keywords": [
    "FoalTS",
    "foal",
    "jwt",
    "jwks",
    "rsa",
    "auth",
    "authentication"
  ],
  "bugs": {
    "url": "https://github.com/FoalTS/foal/issues"
  },
  "repository": {
    "type": "git",
    "url": "https://github.com/FoalTS/foal"
  },
  "homepage": "https://github.com/FoalTS",
  "contributors": [
    "Loïc Poullain <loic.poullain@centraliens.net>"
  ],
  "license": "MIT",
  "files": [
    "lib/"
  ],
  "dependencies": {
    "jwks-rsa": "~1.8.0"
  },
  "peerDependencies": {
    "@foal/jwt": "^1.2.0"
  },
  "devDependencies": {
    "@foal/core": "^1.9.0",
    "@foal/jwt": "^1.9.0",
<<<<<<< HEAD
    "@types/mocha": "~2.2.43",
    "@types/node": "10.17.24",
    "mocha": "~5.2.0",
=======
    "@types/mocha": "7.0.2",
    "@types/node": "~10.5.6",
    "mocha": "~8.0.1",
>>>>>>> 0ae27ede
    "rimraf": "~2.6.2",
    "sqlite3": "~4.0.4",
    "ts-node": "~3.3.0",
    "typedoc": "~0.14.2",
    "typedoc-plugin-markdown": "~1.2.0",
    "typescript": "~3.9.3"
  }
}<|MERGE_RESOLUTION|>--- conflicted
+++ resolved
@@ -53,15 +53,9 @@
   "devDependencies": {
     "@foal/core": "^1.9.0",
     "@foal/jwt": "^1.9.0",
-<<<<<<< HEAD
-    "@types/mocha": "~2.2.43",
+    "@types/mocha": "7.0.2",
     "@types/node": "10.17.24",
-    "mocha": "~5.2.0",
-=======
-    "@types/mocha": "7.0.2",
-    "@types/node": "~10.5.6",
     "mocha": "~8.0.1",
->>>>>>> 0ae27ede
     "rimraf": "~2.6.2",
     "sqlite3": "~4.0.4",
     "ts-node": "~3.3.0",
