{
  "name": "@foal/cli",
  "version": "0.6.0-beta.6",
  "description": "CLI tool for FoalTS",
  "main": "./lib/index.js",
  "types": "./lib/index.d.ts",
  "scripts": {
<<<<<<< HEAD
    "test": "npm run test:generators && npm run test:script",
    "test:generators": "mocha --file \"./src/test.ts\" --require ts-node/register \"./src/generate/generators/**/*.spec.ts\"",
    "dev:test:generators": "mocha --file \"./src/test.ts\" --require ts-node/register --watch --watch-extensions ts \"./src/generate/generators/**/*.spec.ts\"",
    "test:script": "mocha --file \"./src/test.ts\" --require ts-node/register \"./src/run-script.spec.ts\"",
    "dev:test:script": "mocha --file \"./src/test.ts\" --require ts-node/register --watch --watch-extensions ts \"./src/run-script.spec.ts\"",
=======
    "test": "npm run test:generators && npm run test:run-script",
    "test:generators": "NODE_ENV=test mocha --require ts-node/register \"./src/generate/generators/**/*.spec.ts\"",
    "dev:test:generators": "NODE_ENV=test mocha --require ts-node/register --watch --watch-extensions ts \"./src/generate/generators/**/*.spec.ts\"",
    "test:run-script": "NODE_ENV=test mocha --require ts-node/register \"./src/run-script/**/*.spec.ts\"",
    "dev:test:run-script": "NODE_ENV=test mocha --require ts-node/register --watch --watch-extensions ts \"./src/run-script/**/*.spec.ts\"",
>>>>>>> 0aa378e6
    "build": "rimraf lib && tsc -p tsconfig-build.json && copyfiles -u 3 \"src/generate/templates/**/*\" lib/generate/templates",
    "prepublish": "npm run build"
  },
  "engines": {
    "node": ">=8"
  },
  "bin": {
    "foal": "./lib/index.js"
  },
  "publishConfig": {
    "access": "public"
  },
  "keywords": [
    "foal",
    "FoalTS",
    "FoalTS CLI",
    "devkit",
    "sdk",
    "FoalTS DevKit",
    "foalts-cli"
  ],
  "bugs": {
    "url": "https://github.com/FoalTS/foal/issues"
  },
  "repository": {
    "type": "git",
    "url": "https://github.com/FoalTS/foal"
  },
  "homepage": "https://github.com/FoalTS",
  "contributors": [
    "Loïc Poullain <loic.poullain@centraliens.net>"
  ],
  "license": "MIT",
  "files": [
    "lib/",
    "bin/"
  ],
  "dependencies": {
    "ajv": "^6.5.0",
    "colors": "^1.3.2",
    "commander": "^2.15.1",
    "inquirer": "^6.0.0"
  },
  "devDependencies": {
    "@types/mocha": "^5.2.0",
    "@types/node": "^10.1.2",
    "copyfiles": "^2.0.0",
    "mocha": "^3.5.3",
    "rimraf": "^2.6.2",
    "ts-node": "^3.3.0",
    "typescript": "^2.5.2"
  }
}<|MERGE_RESOLUTION|>--- conflicted
+++ resolved
@@ -5,19 +5,11 @@
   "main": "./lib/index.js",
   "types": "./lib/index.d.ts",
   "scripts": {
-<<<<<<< HEAD
     "test": "npm run test:generators && npm run test:script",
     "test:generators": "mocha --file \"./src/test.ts\" --require ts-node/register \"./src/generate/generators/**/*.spec.ts\"",
     "dev:test:generators": "mocha --file \"./src/test.ts\" --require ts-node/register --watch --watch-extensions ts \"./src/generate/generators/**/*.spec.ts\"",
     "test:script": "mocha --file \"./src/test.ts\" --require ts-node/register \"./src/run-script.spec.ts\"",
     "dev:test:script": "mocha --file \"./src/test.ts\" --require ts-node/register --watch --watch-extensions ts \"./src/run-script.spec.ts\"",
-=======
-    "test": "npm run test:generators && npm run test:run-script",
-    "test:generators": "NODE_ENV=test mocha --require ts-node/register \"./src/generate/generators/**/*.spec.ts\"",
-    "dev:test:generators": "NODE_ENV=test mocha --require ts-node/register --watch --watch-extensions ts \"./src/generate/generators/**/*.spec.ts\"",
-    "test:run-script": "NODE_ENV=test mocha --require ts-node/register \"./src/run-script/**/*.spec.ts\"",
-    "dev:test:run-script": "NODE_ENV=test mocha --require ts-node/register --watch --watch-extensions ts \"./src/run-script/**/*.spec.ts\"",
->>>>>>> 0aa378e6
     "build": "rimraf lib && tsc -p tsconfig-build.json && copyfiles -u 3 \"src/generate/templates/**/*\" lib/generate/templates",
     "prepublish": "npm run build"
   },
