#!/usr/bin/env node
/**
 * FoalTS
 * Copyright(c) 2017-2018 Loïc Poullain <loic.poullain@centraliens.net>
 * Released under the MIT License.
 */

// 3p
import { red, yellow } from 'colors/safe';
import * as program from 'commander';

// FoalTS
import {
  connectAngular,
  connectReact,
  connectVue,
  createApp,
  createController,
  createEntity,
  createHook,
  createModel,
  createRestApi,
  createScript,
  createService,
  createSubApp,
  createVSCodeConfig,
} from './generate';
import { runScript } from './run-script';

// tslint:disable-next-line:no-var-requires
const pkg = require('../package.json');

program
  .version(pkg.version, '-v, --version');

program
  .command('createapp <name>')
<<<<<<< HEAD
  .description('Create a new project.')
  .action((name: string) => {
    if (args.length > 1) {
      console.log(red('\n Kindly provide only one argument as the project name'));
      return;
    }
    createApp({ name, autoInstall: true, initRepo: true });
=======
  .description('Creates a new directory with a new FoalTS app.')
  .option('-m, --mongodb', 'Generate a new project using Mongoose/MongoDB instead of TypeORM/SQLite')
  .action((name: string, options) => {
    createApp({ name, autoInstall: true, initRepo: true, mongodb: options.mongodb || false });
>>>>>>> aff3b335
  });

program
  .command('run <name>')
  .alias('run-script')
  .description('Run a shell script.')
  .action((name: string) => {
    runScript({ name }, process.argv);
  });

program
  .command('connect <framework> <path>')
  .description('Configure your frontend to interact with your application.')
  .on('--help', () => {
    console.log('');
    console.log('Available frameworks:');
    console.log('  angular');
    console.log('  react');
    console.log('  vue');
  })
  .action(async (framework: string, path: string) => {
    switch (framework) {
      case 'angular':
        connectAngular(path);
        break;
      case 'react':
        connectReact(path);
        break;
      case 'vue':
        connectVue(path);
        break;
      default:
        console.error('Please provide a valid framework: angular.');
    }
  });

program
  .command('generate <type> [name]')
<<<<<<< HEAD
  .description('Generate and/or modify files.')
=======
  .description('Generates files (type: controller|entity|hook|model|sub-app|service|vscode-config).')
>>>>>>> aff3b335
  .option('-r, --register', 'Register the controller into app.controller.ts (only available if type=controller)')
  .alias('g')
  .on('--help', () => {
    console.log('');
    console.log('Available types:');
    [ 'controller', 'entity', 'hook', 'sub-app', 'service', 'vscode-config' ].forEach(t => console.log(`  ${t}`));
  })
  .action(async (type: string, name: string, options) => {
    name = name || 'no-name';
    switch (type) {
      case 'controller':
        createController({ name, type: 'Empty', register: options.register || false  });
        break;
      case 'entity':
        createEntity({ name });
        break;
      case 'rest-api':
        createRestApi({ name, register: options.register || false });
        break;
      case 'hook':
        createHook({ name });
        break;
      case 'model':
        createModel({ name, checkMongoose: true });
        break;
      case 'sub-app':
        createSubApp({ name });
        break;
      case 'script':
        createScript({ name });
        break;
      case 'service':
        createService({ name, type: 'Empty' });
        break;
      case 'vscode-config':
        createVSCodeConfig();
        break;
      default:
        console.error();
        console.error(red(`Unknown type ${yellow(type)}. Please provide a valid one:\n`));
        console.error(red('  controller'));
        console.error(red('  entity'));
        console.error(red('  hook'));
        console.error(red('  model'));
        console.error(red('  sub-app'));
        console.error(red('  service'));
        console.error(red('  vscode-config'));
        console.error();
    }
  });

// Validation for random commands
program
  .arguments('<command>')
  .action(cmd => {
    program.outputHelp();
    console.log(red(`\n  Unknown command ${yellow(cmd)}.`));
    console.log();
  });

program.parse(process.argv);

// Shows help if no arguments are provided
if (!program.args.length) {
  program.outputHelp();
}<|MERGE_RESOLUTION|>--- conflicted
+++ resolved
@@ -35,20 +35,10 @@
 
 program
   .command('createapp <name>')
-<<<<<<< HEAD
   .description('Create a new project.')
-  .action((name: string) => {
-    if (args.length > 1) {
-      console.log(red('\n Kindly provide only one argument as the project name'));
-      return;
-    }
-    createApp({ name, autoInstall: true, initRepo: true });
-=======
-  .description('Creates a new directory with a new FoalTS app.')
   .option('-m, --mongodb', 'Generate a new project using Mongoose/MongoDB instead of TypeORM/SQLite')
   .action((name: string, options) => {
     createApp({ name, autoInstall: true, initRepo: true, mongodb: options.mongodb || false });
->>>>>>> aff3b335
   });
 
 program
@@ -87,17 +77,14 @@
 
 program
   .command('generate <type> [name]')
-<<<<<<< HEAD
   .description('Generate and/or modify files.')
-=======
-  .description('Generates files (type: controller|entity|hook|model|sub-app|service|vscode-config).')
->>>>>>> aff3b335
   .option('-r, --register', 'Register the controller into app.controller.ts (only available if type=controller)')
   .alias('g')
   .on('--help', () => {
     console.log('');
     console.log('Available types:');
-    [ 'controller', 'entity', 'hook', 'sub-app', 'service', 'vscode-config' ].forEach(t => console.log(`  ${t}`));
+    [ 'controller', 'entity', 'hook', 'model', 'sub-app', 'service', 'vscode-config' ]
+      .forEach(t => console.log(`  ${t}`));
   })
   .action(async (type: string, name: string, options) => {
     name = name || 'no-name';
