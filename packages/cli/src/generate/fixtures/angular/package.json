--- conflicted
+++ resolved
@@ -41,11 +41,7 @@
     "karma-jasmine": "~1.1.2",
     "karma-jasmine-html-reporter": "^0.2.2",
     "protractor": "~5.4.0",
-<<<<<<< HEAD
-    "ts-node": "~10.8.0",
-=======
     "ts-node": "~10.8.1",
->>>>>>> efaffd65
     "tslint": "~5.11.0",
     "typescript": "~4.5.4"
   }
