// 3p
import { createApp } from '@foal/core';
import * as request from 'supertest';
import { DataSource } from 'typeorm';

// App
import { AppController } from '../app/app.controller';
<<<<<<< HEAD
import { createDataSource } from '../data-source';
=======
import { createDataSource } from '../db';
>>>>>>> 845bd95f

describe('The server', () => {

  let app;
  let dataSource: DataSource;

  before(async () => {
    dataSource = createDataSource();
    await dataSource.initialize();

    app = await createApp(AppController);
    dataSource = createDataSource();
    await dataSource.initialize();
  });

<<<<<<< HEAD
  after(() => dataSource.destroy());
=======
  after(async () => {
    if (dataSource) {
      await dataSource.destroy();
    }
  });
>>>>>>> 845bd95f

  it('should return a 200 status on GET / requests.', () => {
    return request(app)
      .get('/')
      .expect(200);
  });

});<|MERGE_RESOLUTION|>--- conflicted
+++ resolved
@@ -5,11 +5,7 @@
 
 // App
 import { AppController } from '../app/app.controller';
-<<<<<<< HEAD
-import { createDataSource } from '../data-source';
-=======
 import { createDataSource } from '../db';
->>>>>>> 845bd95f
 
 describe('The server', () => {
 
@@ -25,15 +21,11 @@
     await dataSource.initialize();
   });
 
-<<<<<<< HEAD
-  after(() => dataSource.destroy());
-=======
   after(async () => {
     if (dataSource) {
       await dataSource.destroy();
     }
   });
->>>>>>> 845bd95f
 
   it('should return a 200 status on GET / requests.', () => {
     return request(app)
