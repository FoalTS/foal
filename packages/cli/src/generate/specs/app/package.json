{
  "name": "test-foo-bar",
  "version": "0.0.0",
  "description": "description of the application",
  "license": "MIT",
  "repository": {},
  "scripts": {
    "build": "foal rmdir build && tsc -p tsconfig.app.json",
    "start": "node ./build/index.js",
<<<<<<< HEAD
    "develop": "npm run build && concurrently \"tsc -p tsconfig.app.json -w\" \"supervisor -w ./build,./config -e js,json,yml --no-restart-on error ./build/index.js\"",
    "build:test": "foal rmdir build && tsc -p tsconfig.test.json",
    "start:test": "mocha --file ./build/test.js \"./build/**/*.spec.js\"",
    "test": "npm run build:test && concurrently \"tsc -p tsconfig.test.json -w\" \"mocha --file ./build/test.js -w \\\"./build/**/*.spec.js\\\"\"",
    "build:e2e": "foal rmdir build && tsc -p tsconfig.e2e.json",
    "start:e2e": "mocha --timeout 4000 --file ./build/e2e.js \"./build/e2e/**/*.js\"",
    "e2e": "npm run build:e2e && concurrently \"tsc -p tsconfig.e2e.json -w\" \"mocha --file ./build/e2e.js -w \\\"./build/e2e/**/*.js\\\"\"",
    "lint": "eslint --ext ts src",
    "lint:fix": "eslint --ext ts --fix src",
    "makemigrations": "foal rmdir build && tsc -p tsconfig.app.json && npx typeorm migration:generate src/migrations/migration -d build/db -p && tsc -p tsconfig.app.json",
    "migrations": "npx typeorm migration:run -d build/db",
    "revertmigration": "npx typeorm migration:revert -d build/db"
=======
    "develop": "npm run build && concurrently -r \"tsc -p tsconfig.app.json -w\" \"supervisor -w ./build,./config -e js,json,yml --no-restart-on error ./build/index.js\"",
    "build:test": "foal rmdir build && tsc -p tsconfig.test.json",
    "start:test": "mocha --file ./build/test.js \"./build/**/*.spec.js\"",
    "test": "npm run build:test && concurrently -r \"tsc -p tsconfig.test.json -w\" \"mocha --file ./build/test.js -w \\\"./build/**/*.spec.js\\\"\"",
    "build:e2e": "foal rmdir build && tsc -p tsconfig.e2e.json",
    "start:e2e": "mocha --timeout 4000 --file ./build/e2e.js \"./build/e2e/**/*.js\"",
    "e2e": "npm run build:e2e && concurrently -r \"tsc -p tsconfig.e2e.json -w\" \"mocha --file ./build/e2e.js -w \\\"./build/e2e/**/*.js\\\"\"",
    "lint": "eslint --ext ts src",
    "lint:fix": "eslint --ext ts --fix src",
    "makemigrations": "foal rmdir build && tsc -p tsconfig.app.json && npx typeorm migration:generate --name migration && tsc -p tsconfig.app.json",
    "migrations": "npx typeorm migration:run",
    "revertmigration": "npx typeorm migration:revert"
>>>>>>> d2ca7fd1
  },
  "engines": {
    "node": ">=16.0.0"
  },
  "dependencies": {
    "@foal/core": "^2.0.0",
    "@foal/typeorm": "^2.0.0",
    "source-map-support": "~0.5.21",
    "better-sqlite3": "~7.6.2",
    "typeorm": "0.3.7"
  },
  "devDependencies": {
    "@foal/cli": "^2.9.0",
    "@types/mocha": "9.1.1",
    "@types/node": "16.11.7",
    "concurrently": "~7.2.2",
    "mocha": "~8.2.0",
    "supertest": "~6.2.3",
    "supervisor": "~0.12.0",
    "eslint": "~8.17.0",
    "@typescript-eslint/eslint-plugin": "~5.27.1",
    "@typescript-eslint/parser": "~5.27.1",
    "typescript": "~4.7.4"
  }
}<|MERGE_RESOLUTION|>--- conflicted
+++ resolved
@@ -7,20 +7,6 @@
   "scripts": {
     "build": "foal rmdir build && tsc -p tsconfig.app.json",
     "start": "node ./build/index.js",
-<<<<<<< HEAD
-    "develop": "npm run build && concurrently \"tsc -p tsconfig.app.json -w\" \"supervisor -w ./build,./config -e js,json,yml --no-restart-on error ./build/index.js\"",
-    "build:test": "foal rmdir build && tsc -p tsconfig.test.json",
-    "start:test": "mocha --file ./build/test.js \"./build/**/*.spec.js\"",
-    "test": "npm run build:test && concurrently \"tsc -p tsconfig.test.json -w\" \"mocha --file ./build/test.js -w \\\"./build/**/*.spec.js\\\"\"",
-    "build:e2e": "foal rmdir build && tsc -p tsconfig.e2e.json",
-    "start:e2e": "mocha --timeout 4000 --file ./build/e2e.js \"./build/e2e/**/*.js\"",
-    "e2e": "npm run build:e2e && concurrently \"tsc -p tsconfig.e2e.json -w\" \"mocha --file ./build/e2e.js -w \\\"./build/e2e/**/*.js\\\"\"",
-    "lint": "eslint --ext ts src",
-    "lint:fix": "eslint --ext ts --fix src",
-    "makemigrations": "foal rmdir build && tsc -p tsconfig.app.json && npx typeorm migration:generate src/migrations/migration -d build/db -p && tsc -p tsconfig.app.json",
-    "migrations": "npx typeorm migration:run -d build/db",
-    "revertmigration": "npx typeorm migration:revert -d build/db"
-=======
     "develop": "npm run build && concurrently -r \"tsc -p tsconfig.app.json -w\" \"supervisor -w ./build,./config -e js,json,yml --no-restart-on error ./build/index.js\"",
     "build:test": "foal rmdir build && tsc -p tsconfig.test.json",
     "start:test": "mocha --file ./build/test.js \"./build/**/*.spec.js\"",
@@ -30,10 +16,9 @@
     "e2e": "npm run build:e2e && concurrently -r \"tsc -p tsconfig.e2e.json -w\" \"mocha --file ./build/e2e.js -w \\\"./build/e2e/**/*.js\\\"\"",
     "lint": "eslint --ext ts src",
     "lint:fix": "eslint --ext ts --fix src",
-    "makemigrations": "foal rmdir build && tsc -p tsconfig.app.json && npx typeorm migration:generate --name migration && tsc -p tsconfig.app.json",
-    "migrations": "npx typeorm migration:run",
-    "revertmigration": "npx typeorm migration:revert"
->>>>>>> d2ca7fd1
+    "makemigrations": "foal rmdir build && tsc -p tsconfig.app.json && npx typeorm migration:generate src/migrations/migration -d build/db -p && tsc -p tsconfig.app.json",
+    "migrations": "npx typeorm migration:run -d build/db",
+    "revertmigration": "npx typeorm migration:revert -d build/db"
   },
   "engines": {
     "node": ">=16.0.0"
