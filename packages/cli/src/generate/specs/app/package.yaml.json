{
  "name": "test-foo-bar",
  "version": "0.0.0",
  "description": "",
  "scripts": {
    "build": "foal rmdir build && tsc -p tsconfig.app.json",
    "start": "node ./build/index.js",
    "develop": "npm run build && concurrently \"tsc -p tsconfig.app.json -w\" \"supervisor -w ./build --no-restart-on error ./build/index.js\"",

    "build:test": "foal rmdir build && tsc -p tsconfig.test.json",
    "start:test": "mocha --file ./build/test.js \"./build/**/*.spec.js\"",
    "test": "npm run build:test && concurrently \"tsc -p tsconfig.test.json -w\" \"mocha --file ./build/test.js -w \\\"./build/**/*.spec.js\\\"\"",

    "build:e2e": "foal rmdir build && tsc -p tsconfig.e2e.json",
    "start:e2e": "mocha --file ./build/e2e.js \"./build/e2e/**/*.js\"",
    "e2e": "npm run build:e2e && concurrently \"tsc -p tsconfig.e2e.json -w\" \"mocha --file ./build/e2e.js -w \\\"./build/e2e/**/*.js\\\"\"",

    "lint": "eslint --ext ts src",
    "lint:fix": "eslint --ext ts --fix src",

    "makemigrations": "foal rmdir build && tsc -p tsconfig.app.json && npx typeorm migration:generate --name migration && tsc -p tsconfig.app.json",
    "migrations": "npx typeorm migration:run",
    "revertmigration": "npx typeorm migration:revert"
  },
  "engines": {
    "node": ">=8"
  },
  "dependencies": {
    "@foal/core": "^1.0.0",
    "@foal/typeorm": "^1.0.0",
    "source-map-support": "^0.5.1",
    "sqlite3": "^4.0.0",
    "typeorm": "0.2.24",
    "yamljs": "^0.3.0"
  },
  "devDependencies": {
<<<<<<< HEAD
    "@types/mocha": "^5.2.1",
    "@types/node": "10.17.24",
=======
    "@types/mocha": "7.0.2",
    "@types/node": "^8.0.47",
>>>>>>> 0ae27ede
    "concurrently": "^3.5.1",
    "mocha": "~8.0.1",
    "supertest": "^3.3.0",
    "supervisor": "^0.12.0",
    "eslint": "^6.7.0",
    "@typescript-eslint/eslint-plugin": "~2.7.0",
    "@typescript-eslint/parser": "~2.7.0",
    "typescript": "~3.9.3"
  }
}<|MERGE_RESOLUTION|>--- conflicted
+++ resolved
@@ -34,13 +34,8 @@
     "yamljs": "^0.3.0"
   },
   "devDependencies": {
-<<<<<<< HEAD
-    "@types/mocha": "^5.2.1",
+    "@types/mocha": "7.0.2",
     "@types/node": "10.17.24",
-=======
-    "@types/mocha": "7.0.2",
-    "@types/node": "^8.0.47",
->>>>>>> 0ae27ede
     "concurrently": "^3.5.1",
     "mocha": "~8.0.1",
     "supertest": "^3.3.0",
