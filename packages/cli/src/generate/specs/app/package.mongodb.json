--- conflicted
+++ resolved
@@ -26,13 +26,8 @@
   "dependencies": {
     "@foal/core": "^2.0.0",
     "mongodb": "~3.7.3",
-<<<<<<< HEAD
-    "source-map-support": "~0.5.19",
+    "source-map-support": "~0.5.21",
     "typeorm": "0.3.6"
-=======
-    "source-map-support": "~0.5.21",
-    "typeorm": "0.2.26"
->>>>>>> 07c2ba06
   },
   "devDependencies": {
     "@types/mocha": "9.1.1",
