--- conflicted
+++ resolved
@@ -4,18 +4,6 @@
     "csrf": false,
     "debug": false,
     "loggerFormat": "tiny",
-<<<<<<< HEAD
-    "staticUrl": "public/"
-=======
-    "staticPath": "public/",
-    "session": {
-      "cookie": {
-        "path": "/"
-      },
-      "resave": false,
-      "saveUninitialized": false,
-      "secret": "my-secret"
-    }
->>>>>>> 1a82bca8
+    "staticPath": "public/"
   }
 }