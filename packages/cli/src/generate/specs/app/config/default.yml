--- conflicted
+++ resolved
@@ -4,17 +4,7 @@
   csrf: false
   debug: false
   loggerFormat: tiny
-<<<<<<< HEAD
   staticPath: public/
-=======
-  staticPath: public/
-  session:
-    cookie:
-      path: /
-    resave: false
-    saveUnitialized: false
-    secret: my-secret
 
 database:
-  database: './db.sqlite3'
->>>>>>> 5e69d10d
+  database: './db.sqlite3'