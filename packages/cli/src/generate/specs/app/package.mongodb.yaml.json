{
  "name": "test-foo-bar",
  "version": "0.0.0",
  "description": "description of the application",
  "license": "MIT",
  "repository": {},
  "scripts": {
    "build": "foal rmdir build && tsc -p tsconfig.app.json",
    "start": "node ./build/index.js",
    "develop": "npm run build && concurrently \"tsc -p tsconfig.app.json -w\" \"supervisor -w ./build,./config -e js,json,yml --no-restart-on error ./build/index.js\"",

    "build:test": "foal rmdir build && tsc -p tsconfig.test.json",
    "start:test": "mocha --file ./build/test.js \"./build/**/*.spec.js\"",
    "test": "npm run build:test && concurrently \"tsc -p tsconfig.test.json -w\" \"mocha --file ./build/test.js -w \\\"./build/**/*.spec.js\\\"\"",

    "build:e2e": "foal rmdir build && tsc -p tsconfig.e2e.json",
    "start:e2e": "mocha --timeout 4000 --file ./build/e2e.js \"./build/e2e/**/*.js\"",
    "e2e": "npm run build:e2e && concurrently \"tsc -p tsconfig.e2e.json -w\" \"mocha --file ./build/e2e.js -w \\\"./build/e2e/**/*.js\\\"\"",

    "lint": "eslint --ext ts src",
    "lint:fix": "eslint --ext ts --fix src"
  },
  "engines": {
    "node": ">=16.0.0"
  },
  "dependencies": {
    "@foal/core": "^2.0.0",
    "mongodb": "~3.7.3",
    "source-map-support": "~0.5.21",
    "typeorm": "0.3.6",
    "yamljs": "~0.3.0"
  },
  "devDependencies": {
<<<<<<< HEAD
    "@types/mocha": "9.1.1",
    "@types/node": "16.11.7",
    "concurrently": "~7.2.2",
=======
    "@foal/cli": "^2.9.0",
    "@types/mocha": "7.0.2",
    "@types/node": "10.17.24",
    "concurrently": "~5.3.0",
>>>>>>> 3eebfa54
    "mocha": "~8.2.0",
    "supertest": "~6.2.3",
    "supervisor": "~0.12.0",
    "eslint": "~8.17.0",
    "@typescript-eslint/eslint-plugin": "~5.27.1",
    "@typescript-eslint/parser": "~5.27.1",
    "typescript": "~4.7.4"
  }
}<|MERGE_RESOLUTION|>--- conflicted
+++ resolved
@@ -8,15 +8,12 @@
     "build": "foal rmdir build && tsc -p tsconfig.app.json",
     "start": "node ./build/index.js",
     "develop": "npm run build && concurrently \"tsc -p tsconfig.app.json -w\" \"supervisor -w ./build,./config -e js,json,yml --no-restart-on error ./build/index.js\"",
-
     "build:test": "foal rmdir build && tsc -p tsconfig.test.json",
     "start:test": "mocha --file ./build/test.js \"./build/**/*.spec.js\"",
     "test": "npm run build:test && concurrently \"tsc -p tsconfig.test.json -w\" \"mocha --file ./build/test.js -w \\\"./build/**/*.spec.js\\\"\"",
-
     "build:e2e": "foal rmdir build && tsc -p tsconfig.e2e.json",
     "start:e2e": "mocha --timeout 4000 --file ./build/e2e.js \"./build/e2e/**/*.js\"",
     "e2e": "npm run build:e2e && concurrently \"tsc -p tsconfig.e2e.json -w\" \"mocha --file ./build/e2e.js -w \\\"./build/e2e/**/*.js\\\"\"",
-
     "lint": "eslint --ext ts src",
     "lint:fix": "eslint --ext ts --fix src"
   },
@@ -31,16 +28,10 @@
     "yamljs": "~0.3.0"
   },
   "devDependencies": {
-<<<<<<< HEAD
+    "@foal/cli": "^2.9.0",
     "@types/mocha": "9.1.1",
     "@types/node": "16.11.7",
     "concurrently": "~7.2.2",
-=======
-    "@foal/cli": "^2.9.0",
-    "@types/mocha": "7.0.2",
-    "@types/node": "10.17.24",
-    "concurrently": "~5.3.0",
->>>>>>> 3eebfa54
     "mocha": "~8.2.0",
     "supertest": "~6.2.3",
     "supervisor": "~0.12.0",
