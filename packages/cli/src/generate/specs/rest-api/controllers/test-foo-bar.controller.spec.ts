// std
import { notStrictEqual, ok, strictEqual } from 'assert';

// 3p
import {
  Context, createController, getHttpMethod, getPath,
  isHttpResponseCreated, isHttpResponseNoContent,
  isHttpResponseNotFound, isHttpResponseOK
} from '@foal/core';
import { createConnection, getConnection } from 'typeorm';

// App
import { TestFooBar } from '../entities';
import { TestFooBarController } from './test-foo-bar.controller';

describe('TestFooBarController', () => {

  let controller: TestFooBarController;
  let testFooBar1: TestFooBar;
  let testFooBar2: TestFooBar;

  before(() => createConnection());

  after(() => getConnection().close());

  beforeEach(async () => {
    controller = createController(TestFooBarController);

    await TestFooBar.clear();
    [ testFooBar1, testFooBar2 ] = await TestFooBar.save([
      {
        text: 'TestFooBar 1'
      },
      {
        text: 'TestFooBar 2'
      },
    ]);
  });

  describe('has a "findTestFooBars" method that', () => {

    it('should handle requests at GET /.', () => {
      strictEqual(getHttpMethod(TestFooBarController, 'findTestFooBars'), 'GET');
      strictEqual(getPath(TestFooBarController, 'findTestFooBars'), undefined);
    });

    it('should return an HttpResponseOK object with the testFooBar list.', async () => {
      const ctx = new Context({ query: {} });
      const response = await controller.findTestFooBars(ctx);

      if (!isHttpResponseOK(response)) {
        throw new Error('The returned value should be an HttpResponseOK object.');
      }

      if (!Array.isArray(response.body)) {
        throw new Error('The response body should be an array of testFooBars.');
      }

      strictEqual(response.body.length, 2);
      ok(response.body.find(testFooBar => testFooBar.text === testFooBar1.text));
      ok(response.body.find(testFooBar => testFooBar.text === testFooBar2.text));
    });

    it('should support pagination', async () => {
      const testFooBar3 = await TestFooBar.save({
        text: 'TestFooBar 3',
      });

      let ctx = new Context({
        query: {
          take: 2
        }
      });
      let response = await controller.findTestFooBars(ctx);

      strictEqual(response.body.length, 2);
      ok(response.body.find(testFooBar => testFooBar.id === testFooBar1.id));
      ok(response.body.find(testFooBar => testFooBar.id === testFooBar2.id));
      ok(!response.body.find(testFooBar => testFooBar.id === testFooBar3.id));

      ctx = new Context({
        query: {
          skip: 1
        }
      });
      response = await controller.findTestFooBars(ctx);

      strictEqual(response.body.length, 2);
      ok(!response.body.find(testFooBar => testFooBar.id === testFooBar1.id));
      ok(response.body.find(testFooBar => testFooBar.id === testFooBar2.id));
      ok(response.body.find(testFooBar => testFooBar.id === testFooBar3.id));
    });

  });

  describe('has a "findTestFooBarById" method that', () => {

    it('should handle requests at GET /:testFooBarId.', () => {
      strictEqual(getHttpMethod(TestFooBarController, 'findTestFooBarById'), 'GET');
      strictEqual(getPath(TestFooBarController, 'findTestFooBarById'), '/:testFooBarId');
    });

    it('should return an HttpResponseOK object if the testFooBar was found.', async () => {
      const ctx = new Context({
        params: {
          testFooBarId: testFooBar2.id
        }
      });
      const response = await controller.findTestFooBarById(ctx);

      if (!isHttpResponseOK(response)) {
        throw new Error('The returned value should be an HttpResponseOK object.');
      }

      strictEqual(response.body.id, testFooBar2.id);
      strictEqual(response.body.text, testFooBar2.text);
    });

    it('should return an HttpResponseNotFound object if the testFooBar was not found.', async () => {
      const ctx = new Context({
        params: {
          testFooBarId: -1
        }
      });
      const response = await controller.findTestFooBarById(ctx);

      if (!isHttpResponseNotFound(response)) {
        throw new Error('The returned value should be an HttpResponseNotFound object.');
      }
    });

  });

  describe('has a "createTestFooBar" method that', () => {

    it('should handle requests at POST /.', () => {
      strictEqual(getHttpMethod(TestFooBarController, 'createTestFooBar'), 'POST');
      strictEqual(getPath(TestFooBarController, 'createTestFooBar'), undefined);
    });

    it('should create the testFooBar in the database and return it through '
        + 'an HttpResponseCreated object.', async () => {
      const ctx = new Context({
        body: {
          text: 'TestFooBar 3',
        }
      });
      const response = await controller.createTestFooBar(ctx);

      if (!isHttpResponseCreated(response)) {
        throw new Error('The returned value should be an HttpResponseCreated object.');
      }

<<<<<<< HEAD
      const testFooBar = await TestFooBar.findOne({ text: 'TestFooBar 3' });
=======
      const testFooBar = await getRepository(TestFooBar).findOneBy({ text: 'TestFooBar 3' });
>>>>>>> 63350c9a

      if (!testFooBar) {
        throw new Error('No testFooBar 3 was found in the database.');
      }

      strictEqual(testFooBar.text, 'TestFooBar 3');

      strictEqual(response.body.id, testFooBar.id);
      strictEqual(response.body.text, testFooBar.text);
    });

  });

  describe('has a "modifyTestFooBar" method that', () => {

    it('should handle requests at PATCH /:testFooBarId.', () => {
      strictEqual(getHttpMethod(TestFooBarController, 'modifyTestFooBar'), 'PATCH');
      strictEqual(getPath(TestFooBarController, 'modifyTestFooBar'), '/:testFooBarId');
    });

    it('should update the testFooBar in the database and return it through an HttpResponseOK object.', async () => {
      const ctx = new Context({
        body: {
          text: 'TestFooBar 2 (version 2)',
        },
        params: {
          testFooBarId: testFooBar2.id
        }
      });
      const response = await controller.modifyTestFooBar(ctx);

      if (!isHttpResponseOK(response)) {
        throw new Error('The returned value should be an HttpResponseOK object.');
      }

<<<<<<< HEAD
      const testFooBar = await TestFooBar.findOne(testFooBar2.id);
=======
      const testFooBar = await getRepository(TestFooBar).findOneBy({ id: testFooBar2.id });
>>>>>>> 63350c9a

      if (!testFooBar) {
        throw new Error();
      }

      strictEqual(testFooBar.text, 'TestFooBar 2 (version 2)');

      strictEqual(response.body.id, testFooBar.id);
      strictEqual(response.body.text, testFooBar.text);
    });

    it('should not update the other testFooBars.', async () => {
      const ctx = new Context({
        body: {
          text: 'TestFooBar 2 (version 2)',
        },
        params: {
          testFooBarId: testFooBar2.id
        }
      });
      await controller.modifyTestFooBar(ctx);

<<<<<<< HEAD
      const testFooBar = await TestFooBar.findOne(testFooBar1.id);
=======
      const testFooBar = await getRepository(TestFooBar).findOneBy({ id: testFooBar1.id });
>>>>>>> 63350c9a

      if (!testFooBar) {
        throw new Error();
      }

      notStrictEqual(testFooBar.text, 'TestFooBar 2 (version 2)');
    });

    it('should return an HttpResponseNotFound if the object does not exist.', async () => {
      const ctx = new Context({
        body: {
          text: '',
        },
        params: {
          testFooBarId: -1
        }
      });
      const response = await controller.modifyTestFooBar(ctx);

      if (!isHttpResponseNotFound(response)) {
        throw new Error('The returned value should be an HttpResponseNotFound object.');
      }
    });

  });

  describe('has a "replaceTestFooBar" method that', () => {

    it('should handle requests at PUT /:testFooBarId.', () => {
      strictEqual(getHttpMethod(TestFooBarController, 'replaceTestFooBar'), 'PUT');
      strictEqual(getPath(TestFooBarController, 'replaceTestFooBar'), '/:testFooBarId');
    });

    it('should update the testFooBar in the database and return it through an HttpResponseOK object.', async () => {
      const ctx = new Context({
        body: {
          text: 'TestFooBar 2 (version 2)',
        },
        params: {
          testFooBarId: testFooBar2.id
        }
      });
      const response = await controller.replaceTestFooBar(ctx);

      if (!isHttpResponseOK(response)) {
        throw new Error('The returned value should be an HttpResponseOK object.');
      }

<<<<<<< HEAD
      const testFooBar = await TestFooBar.findOne(testFooBar2.id);
=======
      const testFooBar = await getRepository(TestFooBar).findOneBy({ id: testFooBar2.id });
>>>>>>> 63350c9a

      if (!testFooBar) {
        throw new Error();
      }

      strictEqual(testFooBar.text, 'TestFooBar 2 (version 2)');

      strictEqual(response.body.id, testFooBar.id);
      strictEqual(response.body.text, testFooBar.text);
    });

    it('should not update the other testFooBars.', async () => {
      const ctx = new Context({
        body: {
          text: 'TestFooBar 2 (version 2)',
        },
        params: {
          testFooBarId: testFooBar2.id
        }
      });
      await controller.replaceTestFooBar(ctx);

<<<<<<< HEAD
      const testFooBar = await TestFooBar.findOne(testFooBar1.id);
=======
      const testFooBar = await getRepository(TestFooBar).findOneBy({ id: testFooBar1.id });
>>>>>>> 63350c9a

      if (!testFooBar) {
        throw new Error();
      }

      notStrictEqual(testFooBar.text, 'TestFooBar 2 (version 2)');
    });

    it('should return an HttpResponseNotFound if the object does not exist.', async () => {
      const ctx = new Context({
        body: {
          text: '',
        },
        params: {
          testFooBarId: -1
        }
      });
      const response = await controller.replaceTestFooBar(ctx);

      if (!isHttpResponseNotFound(response)) {
        throw new Error('The returned value should be an HttpResponseNotFound object.');
      }
    });

  });

  describe('has a "deleteTestFooBar" method that', () => {

    it('should handle requests at DELETE /:testFooBarId.', () => {
      strictEqual(getHttpMethod(TestFooBarController, 'deleteTestFooBar'), 'DELETE');
      strictEqual(getPath(TestFooBarController, 'deleteTestFooBar'), '/:testFooBarId');
    });

    it('should delete the testFooBar and return an HttpResponseNoContent object.', async () => {
      const ctx = new Context({
        params: {
          testFooBarId: testFooBar2.id
        }
      });
      const response = await controller.deleteTestFooBar(ctx);

      if (!isHttpResponseNoContent(response)) {
        throw new Error('The returned value should be an HttpResponseNoContent object.');
      }

<<<<<<< HEAD
      const testFooBar = await TestFooBar.findOne(testFooBar2.id);
=======
      const testFooBar = await getRepository(TestFooBar).findOneBy({ id: testFooBar2.id });
>>>>>>> 63350c9a

      strictEqual(testFooBar, null);
    });

    it('should not delete the other testFooBars.', async () => {
      const ctx = new Context({
        params: {
          testFooBarId: testFooBar2.id
        }
      });
      const response = await controller.deleteTestFooBar(ctx);

      if (!isHttpResponseNoContent(response)) {
        throw new Error('The returned value should be an HttpResponseNoContent object.');
      }

<<<<<<< HEAD
      const testFooBar = await TestFooBar.findOne(testFooBar1.id);
=======
      const testFooBar = await getRepository(TestFooBar).findOneBy({ id: testFooBar1.id });
>>>>>>> 63350c9a

      notStrictEqual(testFooBar, null);
    });

    it('should return an HttpResponseNotFound if the testFooBar was not found.', async () => {
      const ctx = new Context({
        params: {
          testFooBarId: -1
        }
      });
      const response = await controller.deleteTestFooBar(ctx);

      if (!isHttpResponseNotFound(response)) {
        throw new Error('The returned value should be an HttpResponseNotFound object.');
      }
    });

  });

});<|MERGE_RESOLUTION|>--- conflicted
+++ resolved
@@ -151,11 +151,7 @@
         throw new Error('The returned value should be an HttpResponseCreated object.');
       }
 
-<<<<<<< HEAD
-      const testFooBar = await TestFooBar.findOne({ text: 'TestFooBar 3' });
-=======
-      const testFooBar = await getRepository(TestFooBar).findOneBy({ text: 'TestFooBar 3' });
->>>>>>> 63350c9a
+      const testFooBar = await TestFooBar.findOneBy({ text: 'TestFooBar 3' });
 
       if (!testFooBar) {
         throw new Error('No testFooBar 3 was found in the database.');
@@ -191,11 +187,7 @@
         throw new Error('The returned value should be an HttpResponseOK object.');
       }
 
-<<<<<<< HEAD
-      const testFooBar = await TestFooBar.findOne(testFooBar2.id);
-=======
-      const testFooBar = await getRepository(TestFooBar).findOneBy({ id: testFooBar2.id });
->>>>>>> 63350c9a
+      const testFooBar = await TestFooBar.findOneBy({ id: testFooBar2.id });
 
       if (!testFooBar) {
         throw new Error();
@@ -218,11 +210,7 @@
       });
       await controller.modifyTestFooBar(ctx);
 
-<<<<<<< HEAD
-      const testFooBar = await TestFooBar.findOne(testFooBar1.id);
-=======
-      const testFooBar = await getRepository(TestFooBar).findOneBy({ id: testFooBar1.id });
->>>>>>> 63350c9a
+      const testFooBar = await TestFooBar.findOneBy({ id: testFooBar1.id });
 
       if (!testFooBar) {
         throw new Error();
@@ -271,11 +259,7 @@
         throw new Error('The returned value should be an HttpResponseOK object.');
       }
 
-<<<<<<< HEAD
-      const testFooBar = await TestFooBar.findOne(testFooBar2.id);
-=======
-      const testFooBar = await getRepository(TestFooBar).findOneBy({ id: testFooBar2.id });
->>>>>>> 63350c9a
+      const testFooBar = await TestFooBar.findOneBy({ id: testFooBar2.id });
 
       if (!testFooBar) {
         throw new Error();
@@ -298,11 +282,7 @@
       });
       await controller.replaceTestFooBar(ctx);
 
-<<<<<<< HEAD
-      const testFooBar = await TestFooBar.findOne(testFooBar1.id);
-=======
-      const testFooBar = await getRepository(TestFooBar).findOneBy({ id: testFooBar1.id });
->>>>>>> 63350c9a
+      const testFooBar = await TestFooBar.findOneBy({ id: testFooBar1.id });
 
       if (!testFooBar) {
         throw new Error();
@@ -348,11 +328,7 @@
         throw new Error('The returned value should be an HttpResponseNoContent object.');
       }
 
-<<<<<<< HEAD
-      const testFooBar = await TestFooBar.findOne(testFooBar2.id);
-=======
-      const testFooBar = await getRepository(TestFooBar).findOneBy({ id: testFooBar2.id });
->>>>>>> 63350c9a
+      const testFooBar = await TestFooBar.findOneBy({ id: testFooBar2.id });
 
       strictEqual(testFooBar, null);
     });
@@ -369,11 +345,7 @@
         throw new Error('The returned value should be an HttpResponseNoContent object.');
       }
 
-<<<<<<< HEAD
-      const testFooBar = await TestFooBar.findOne(testFooBar1.id);
-=======
-      const testFooBar = await getRepository(TestFooBar).findOneBy({ id: testFooBar1.id });
->>>>>>> 63350c9a
+      const testFooBar = await TestFooBar.findOneBy({ id: testFooBar1.id });
 
       notStrictEqual(testFooBar, null);
     });
