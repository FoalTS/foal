--- conflicted
+++ resolved
@@ -48,11 +48,7 @@
   @ApiResponse(200, { description: 'Returns the testFooBar.' })
   @ValidatePathParam('testFooBarId', { type: 'number' })
   async findTestFooBarById(ctx: Context<User>) {
-<<<<<<< HEAD
-    const testFooBar = await TestFooBar.findOne({
-=======
-    const testFooBar = await getRepository(TestFooBar).findOneBy({
->>>>>>> 63350c9a
+    const testFooBar = await TestFooBar.findOneBy({
       id: ctx.request.params.testFooBarId,
       owner: { id: ctx.user.id }
     });
@@ -87,11 +83,7 @@
   @ValidatePathParam('testFooBarId', { type: 'number' })
   @ValidateBody({ ...testFooBarSchema, required: [] })
   async modifyTestFooBar(ctx: Context<User>) {
-<<<<<<< HEAD
-    const testFooBar = await TestFooBar.findOne({
-=======
-    const testFooBar = await getRepository(TestFooBar).findOneBy({
->>>>>>> 63350c9a
+    const testFooBar = await TestFooBar.findOneBy({
       id: ctx.request.params.testFooBarId,
       owner: { id: ctx.user.id }
     });
@@ -116,11 +108,7 @@
   @ValidatePathParam('testFooBarId', { type: 'number' })
   @ValidateBody(testFooBarSchema)
   async replaceTestFooBar(ctx: Context<User>) {
-<<<<<<< HEAD
-    const testFooBar = await TestFooBar.findOne({
-=======
-    const testFooBar = await getRepository(TestFooBar).findOneBy({
->>>>>>> 63350c9a
+    const testFooBar = await TestFooBar.findOneBy({
       id: ctx.request.params.testFooBarId,
       owner: { id: ctx.user.id }
     });
@@ -143,11 +131,7 @@
   @ApiResponse(204, { description: 'TestFooBar successfully deleted.' })
   @ValidatePathParam('testFooBarId', { type: 'number' })
   async deleteTestFooBar(ctx: Context<User>) {
-<<<<<<< HEAD
-    const testFooBar = await TestFooBar.findOne({
-=======
-    const testFooBar = await getRepository(TestFooBar).findOneBy({
->>>>>>> 63350c9a
+    const testFooBar = await TestFooBar.findOneBy({
       id: ctx.request.params.testFooBarId,
       owner: { id: ctx.user.id }
     });
