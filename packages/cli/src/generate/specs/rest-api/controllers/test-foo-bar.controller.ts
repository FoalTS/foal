--- conflicted
+++ resolved
@@ -46,11 +46,7 @@
   @ApiResponse(200, { description: 'Returns the testFooBar.' })
   @ValidatePathParam('testFooBarId', { type: 'number' })
   async findTestFooBarById(ctx: Context) {
-<<<<<<< HEAD
-    const testFooBar = await TestFooBar.findOne(ctx.request.params.testFooBarId);
-=======
-    const testFooBar = await getRepository(TestFooBar).findOneBy({ id: ctx.request.params.testFooBarId });
->>>>>>> 63350c9a
+    const testFooBar = await TestFooBar.findOneBy({ id: ctx.request.params.testFooBarId });
 
     if (!testFooBar) {
       return new HttpResponseNotFound();
@@ -79,11 +75,7 @@
   @ValidatePathParam('testFooBarId', { type: 'number' })
   @ValidateBody({ ...testFooBarSchema, required: [] })
   async modifyTestFooBar(ctx: Context) {
-<<<<<<< HEAD
-    const testFooBar = await TestFooBar.findOne(ctx.request.params.testFooBarId);
-=======
-    const testFooBar = await getRepository(TestFooBar).findOneBy({ id: ctx.request.params.testFooBarId });
->>>>>>> 63350c9a
+    const testFooBar = await TestFooBar.findOneBy({ id: ctx.request.params.testFooBarId });
 
     if (!testFooBar) {
       return new HttpResponseNotFound();
@@ -105,11 +97,7 @@
   @ValidatePathParam('testFooBarId', { type: 'number' })
   @ValidateBody(testFooBarSchema)
   async replaceTestFooBar(ctx: Context) {
-<<<<<<< HEAD
-    const testFooBar = await TestFooBar.findOne(ctx.request.params.testFooBarId);
-=======
-    const testFooBar = await getRepository(TestFooBar).findOneBy({ id: ctx.request.params.testFooBarId });
->>>>>>> 63350c9a
+    const testFooBar = await TestFooBar.findOneBy({ id: ctx.request.params.testFooBarId });
 
     if (!testFooBar) {
       return new HttpResponseNotFound();
@@ -129,11 +117,7 @@
   @ApiResponse(204, { description: 'TestFooBar successfully deleted.' })
   @ValidatePathParam('testFooBarId', { type: 'number' })
   async deleteTestFooBar(ctx: Context) {
-<<<<<<< HEAD
-    const testFooBar = await TestFooBar.findOne(ctx.request.params.testFooBarId);
-=======
-    const testFooBar = await getRepository(TestFooBar).findOneBy({ id: ctx.request.params.testFooBarId });
->>>>>>> 63350c9a
+    const testFooBar = await TestFooBar.findOneBy({ id: ctx.request.params.testFooBarId });
 
     if (!testFooBar) {
       return new HttpResponseNotFound();
