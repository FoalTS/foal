--- conflicted
+++ resolved
@@ -83,11 +83,7 @@
 
     Object.assign(testFooBar, ctx.request.body);
 
-<<<<<<< HEAD
-    await testFooBar.save();
-=======
     await TestFooBar.save(testFooBar);
->>>>>>> a6c8456c
 
     return new HttpResponseOK(testFooBar);
   }
@@ -109,11 +105,7 @@
 
     Object.assign(testFooBar, ctx.request.body);
 
-<<<<<<< HEAD
-    await testFooBar.save();
-=======
     await TestFooBar.save(testFooBar);
->>>>>>> a6c8456c
 
     return new HttpResponseOK(testFooBar);
   }
