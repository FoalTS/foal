// FoalTS
import { FileSystem } from '../../file-system';
import { createApp } from './create-app';

describe('createApp', () => {

  const fs = new FileSystem();

  beforeEach(() => fs.setUp());

  afterEach(() => fs.tearDown());

  it('should abort the project creation if a directory already exists.', async () => {
    fs.ensureDir('test-foo-bar');

    await createApp({ name: 'test-fooBar' });

    fs.assertEmptyDir('test-foo-bar');
  });

  it('should render the config templates.', async () => {
    await createApp({ name: 'test-fooBar' });

    fs
      .cd('test-foo-bar/config')
      .assertEqual('default.json', 'app/config/default.json')
      .assertNotExists('default.yml')
      .assertEqual('development.json', 'app/config/development.json')
      .assertNotExists('development.yml')
      .assertEqual('e2e.json', 'app/config/e2e.json')
      .assertNotExists('e2e.yml')
      .assertEqual('production.json', 'app/config/production.json')
      .assertNotExists('production.yml')
      .assertEqual('test.json', 'app/config/test.json')
      .assertNotExists('test.yml');
  });

  it('should render the config templates (YAML option).', async () => {
    await createApp({ name: 'test-fooBar', yaml: true });

    fs
      .cd('test-foo-bar/config')
      .assertNotExists('default.json')
      .assertEqual('default.yml', 'app/config/default.yml')
      .assertNotExists('development.json')
      .assertEqual('development.yml', 'app/config/development.yml')
      .assertNotExists('e2e.json')
      .assertEqual('e2e.yml', 'app/config/e2e.yml')
      .assertNotExists('production.json')
      .assertEqual('production.yml', 'app/config/production.yml')
      .assertNotExists('test.json')
      .assertEqual('test.yml', 'app/config/test.yml');
  });

  it('should render the config templates (MongoDB option).', async () => {
    await createApp({ name: 'test-fooBar', mongodb: true });

    fs
      .cd('test-foo-bar/config')
      .assertEqual('default.json', 'app/config/default.mongodb.json')
      .assertNotExists('default.yml')
      .assertEqual('development.json', 'app/config/development.json')
      .assertNotExists('development.yml')
      .assertEqual('e2e.json', 'app/config/e2e.mongodb.json')
      .assertNotExists('e2e.yml')
      .assertEqual('production.json', 'app/config/production.json')
      .assertNotExists('production.yml')
      .assertEqual('test.json', 'app/config/test.mongodb.json')
      .assertNotExists('test.yml');
  });

  it('should render the config templates (MongoDB & YAML options).', async () => {
    await createApp({ name: 'test-fooBar', mongodb: true, yaml: true });

    fs
      .cd('test-foo-bar/config')
      .assertNotExists('default.json')
      .assertEqual('default.yml', 'app/config/default.mongodb.yml')
      .assertNotExists('development.json')
      .assertEqual('development.yml', 'app/config/development.yml')
      .assertNotExists('e2e.json')
      .assertEqual('e2e.yml', 'app/config/e2e.mongodb.yml')
      .assertNotExists('production.json')
      .assertEqual('production.yml', 'app/config/production.yml')
      .assertNotExists('test.json')
      .assertEqual('test.yml', 'app/config/test.mongodb.yml');
  });

  it('should copy the public directory.', async () => {
    await createApp({ name: 'test-fooBar' });

    fs
      .cd('test-foo-bar/public')
      .assertEqual('index.html', 'app/public/index.html')
      .assertEqual('logo.png', 'app/public/logo.png');
  });

  it('shoud copy the src/e2e templates.', async () => {
    await createApp({ name: 'test-fooBar' });

    fs
      .cd('test-foo-bar/src/e2e')
      .assertEqual('index.ts', 'app/src/e2e/index.ts');
  });

  it('shoud copy the src/e2e templates (MongoDB option).', async () => {
    await createApp({ name: 'test-fooBar', mongodb: true });

    fs
      .cd('test-foo-bar/src/e2e')
      .assertEqual('index.ts', 'app/src/e2e/index.mongodb.ts');
  });

  it('shoud copy the src/scripts templates.', async () => {
    await createApp({ name: 'test-fooBar' });

    fs
      .cd('test-foo-bar/src/scripts')
      .assertEqual('create-user.ts', 'app/src/scripts/create-user.ts');
  });

  it('shoud copy the src/scripts templates (MongoDB option).', async () => {
    await createApp({ name: 'test-fooBar', mongodb: true });

    fs
      .cd('test-foo-bar/src/scripts')
      .assertEqual('create-user.ts', 'app/src/scripts/create-user.mongodb.ts');
  });

  it('should render the src/app/controllers templates.', async () => {
    await createApp({ name: 'test-fooBar' });

    fs
      .cd('test-foo-bar/src/app/controllers')
      .assertEqual('index.ts', 'app/src/app/controllers/index.ts')
      .assertEqual('api.controller.spec.ts', 'app/src/app/controllers/api.controller.spec.ts')
      .assertEqual('api.controller.ts', 'app/src/app/controllers/api.controller.ts');
  });

  it('should render the src/app/hooks templates.', async () => {
    await createApp({ name: 'test-fooBar' });

    fs
      .cd('test-foo-bar/src/app/hooks')
      .assertEqual('index.ts', 'app/src/app/hooks/index.ts');
  });

  it('should render the src/app/entities templates.', async () => {
    await createApp({ name: 'test-fooBar' });

    fs
      .cd('test-foo-bar/src/app/entities')
      .assertEqual('index.ts', 'app/src/app/entities/index.ts')
      .assertEqual('user.entity.ts', 'app/src/app/entities/user.entity.ts')
      .cd('..')
      .assertNotExists('models');
  });

  it('should render the src/app/models templates (MongoDB option).', async () => {
    await createApp({ name: 'test-fooBar', mongodb: true });

    fs
      .cd('test-foo-bar/src/app/models')
      .assertEqual('index.ts', 'app/src/app/models/index.ts')
      .assertEqual('user.model.ts', 'app/src/app/models/user.model.ts')
      .cd('..')
      .assertNotExists('entities');
  });

  it('should render the src/app/services templates.', async () => {
    await createApp({ name: 'test-fooBar' });

    fs
      .cd('test-foo-bar/src/app/services')
      .assertEqual('index.ts', 'app/src/app/services/index.ts');
 });

  it('should render the src/app templates.', async () => {
    await createApp({ name: 'test-fooBar' });

    fs
      .cd('test-foo-bar/src/app')
      .assertEqual('app.controller.ts', 'app/src/app/app.controller.ts');
  });

  it('should render the src templates.', async () => {
    await createApp({ name: 'test-fooBar' });

    fs
      .cd('test-foo-bar/src')
      .assertEqual('e2e.ts', 'app/src/e2e.ts')
      .assertEqual('index.ts', 'app/src/index.ts')
      .assertEqual('test.ts', 'app/src/test.ts');
  });

  it('should render the src templates (MongoDB option).', async () => {
    await createApp({ name: 'test-fooBar', mongodb: true });

    fs
      .cd('test-foo-bar/src')
      .assertEqual('e2e.ts', 'app/src/e2e.ts')
      .assertEqual('index.ts', 'app/src/index.mongodb.ts')
      .assertEqual('test.ts', 'app/src/test.ts');
  });

  it('should render the root templates.', async () => {
    await createApp({ name: 'test-fooBar' });

<<<<<<< HEAD
    testEnv
      .validateSpec('gitignore', '.gitignore')
      .validateSpec('ormconfig.js')
      .validateSpec('package.json')
      .validateSpec('tsconfig.json')
      .validateSpec('tsconfig.app.json')
      .validateSpec('tsconfig.e2e.json')
      .validateSpec('tsconfig.json')
      .validateSpec('tsconfig.test.json')
      .validateSpec('.eslintrc.js');
=======
    fs
      .cd('test-foo-bar')
      .assertEqual('.gitignore', 'app/gitignore')
      .assertEqual('ormconfig.js', 'app/ormconfig.js')
      .assertEqual('package.json', 'app/package.json')
      .assertEqual('tsconfig.json', 'app/tsconfig.json')
      .assertEqual('tsconfig.app.json', 'app/tsconfig.app.json')
      .assertEqual('tsconfig.e2e.json', 'app/tsconfig.e2e.json')
      .assertEqual('tsconfig.json', 'app/tsconfig.json')
      .assertEqual('tsconfig.migrations.json', 'app/tsconfig.migrations.json')
      .assertEqual('tsconfig.scripts.json', 'app/tsconfig.scripts.json')
      .assertEqual('tsconfig.test.json', 'app/tsconfig.test.json')
      .assertEqual('.eslintrc.js', 'app/.eslintrc.js');
>>>>>>> ad5646bd
  });
  it('should render the root templates (YAML option).', async () => {
    await createApp({ name: 'test-fooBar', yaml: true });

<<<<<<< HEAD
    testEnv
      .validateSpec('gitignore', '.gitignore')
      .validateSpec('ormconfig.js')
      .validateSpec('package.yaml.json', 'package.json')
      .validateSpec('tsconfig.json')
      .validateSpec('tsconfig.app.json')
      .validateSpec('tsconfig.e2e.json')
      .validateSpec('tsconfig.json')
      .validateSpec('tsconfig.test.json')
      .validateSpec('.eslintrc.js');
=======
    fs
      .cd('test-foo-bar')
      .assertEqual('.gitignore', 'app/gitignore')
      .assertEqual('ormconfig.js', 'app/ormconfig.js')
      .assertEqual('package.json', 'app/package.yaml.json')
      .assertEqual('tsconfig.json', 'app/tsconfig.json')
      .assertEqual('tsconfig.app.json', 'app/tsconfig.app.json')
      .assertEqual('tsconfig.e2e.json', 'app/tsconfig.e2e.json')
      .assertEqual('tsconfig.json', 'app/tsconfig.json')
      .assertEqual('tsconfig.migrations.json', 'app/tsconfig.migrations.json')
      .assertEqual('tsconfig.scripts.json', 'app/tsconfig.scripts.json')
      .assertEqual('tsconfig.test.json', 'app/tsconfig.test.json')
      .assertEqual('.eslintrc.js', 'app/.eslintrc.js');
>>>>>>> ad5646bd
  });

  it('should render the root templates (MongoDB option).', async () => {
    await createApp({ name: 'test-fooBar', mongodb: true });

<<<<<<< HEAD
    testEnv
      .validateSpec('gitignore', '.gitignore')
      .shouldNotExist('ormconfig.js')
      .validateSpec('package.mongodb.json', 'package.json')
      .validateSpec('tsconfig.json')
      .validateSpec('tsconfig.app.json')
      .validateSpec('tsconfig.e2e.json')
      .validateSpec('tsconfig.json')
      .validateSpec('tsconfig.test.json')
      .validateSpec('.eslintrc.js');
=======
    fs
      .cd('test-foo-bar')
      .assertEqual('.gitignore', 'app/gitignore')
      .assertNotExists('ormconfig.js')
      .assertEqual('package.json', 'app/package.mongodb.json')
      .assertEqual('tsconfig.json', 'app/tsconfig.json')
      .assertEqual('tsconfig.app.json', 'app/tsconfig.app.json')
      .assertEqual('tsconfig.e2e.json', 'app/tsconfig.e2e.json')
      .assertEqual('tsconfig.json', 'app/tsconfig.json')
      .assertNotExists('tsconfig.migrations.json')
      .assertEqual('tsconfig.scripts.json', 'app/tsconfig.scripts.json')
      .assertEqual('tsconfig.test.json', 'app/tsconfig.test.json')
      .assertEqual('.eslintrc.js', 'app/.eslintrc.js');
>>>>>>> ad5646bd
  });

  it('should render the root templates (MongoDB & YAML options).', async () => {
    await createApp({ name: 'test-fooBar', mongodb: true, yaml: true });

<<<<<<< HEAD
    testEnv
      .validateSpec('gitignore', '.gitignore')
      .shouldNotExist('ormconfig.js')
      .validateSpec('package.mongodb.yaml.json', 'package.json')
      .validateSpec('tsconfig.json')
      .validateSpec('tsconfig.app.json')
      .validateSpec('tsconfig.e2e.json')
      .validateSpec('tsconfig.json')
      .validateSpec('tsconfig.test.json')
      .validateSpec('.eslintrc.js');
=======
    fs
      .cd('test-foo-bar')
      .assertEqual('.gitignore', 'app/gitignore')
      .assertNotExists('ormconfig.js')
      .assertEqual('package.json', 'app/package.mongodb.yaml.json')
      .assertEqual('tsconfig.json', 'app/tsconfig.json')
      .assertEqual('tsconfig.app.json', 'app/tsconfig.app.json')
      .assertEqual('tsconfig.e2e.json', 'app/tsconfig.e2e.json')
      .assertEqual('tsconfig.json', 'app/tsconfig.json')
      .assertNotExists('tsconfig.migrations.json')
      .assertEqual('tsconfig.scripts.json', 'app/tsconfig.scripts.json')
      .assertEqual('tsconfig.test.json', 'app/tsconfig.test.json')
      .assertEqual('.eslintrc.js', 'app/.eslintrc.js');
>>>>>>> ad5646bd
  });

});<|MERGE_RESOLUTION|>--- conflicted
+++ resolved
@@ -206,18 +206,6 @@
   it('should render the root templates.', async () => {
     await createApp({ name: 'test-fooBar' });
 
-<<<<<<< HEAD
-    testEnv
-      .validateSpec('gitignore', '.gitignore')
-      .validateSpec('ormconfig.js')
-      .validateSpec('package.json')
-      .validateSpec('tsconfig.json')
-      .validateSpec('tsconfig.app.json')
-      .validateSpec('tsconfig.e2e.json')
-      .validateSpec('tsconfig.json')
-      .validateSpec('tsconfig.test.json')
-      .validateSpec('.eslintrc.js');
-=======
     fs
       .cd('test-foo-bar')
       .assertEqual('.gitignore', 'app/gitignore')
@@ -227,27 +215,12 @@
       .assertEqual('tsconfig.app.json', 'app/tsconfig.app.json')
       .assertEqual('tsconfig.e2e.json', 'app/tsconfig.e2e.json')
       .assertEqual('tsconfig.json', 'app/tsconfig.json')
-      .assertEqual('tsconfig.migrations.json', 'app/tsconfig.migrations.json')
-      .assertEqual('tsconfig.scripts.json', 'app/tsconfig.scripts.json')
-      .assertEqual('tsconfig.test.json', 'app/tsconfig.test.json')
-      .assertEqual('.eslintrc.js', 'app/.eslintrc.js');
->>>>>>> ad5646bd
+      .assertEqual('tsconfig.test.json', 'app/tsconfig.test.json')
+      .assertEqual('.eslintrc.js', 'app/.eslintrc.js');
   });
   it('should render the root templates (YAML option).', async () => {
     await createApp({ name: 'test-fooBar', yaml: true });
 
-<<<<<<< HEAD
-    testEnv
-      .validateSpec('gitignore', '.gitignore')
-      .validateSpec('ormconfig.js')
-      .validateSpec('package.yaml.json', 'package.json')
-      .validateSpec('tsconfig.json')
-      .validateSpec('tsconfig.app.json')
-      .validateSpec('tsconfig.e2e.json')
-      .validateSpec('tsconfig.json')
-      .validateSpec('tsconfig.test.json')
-      .validateSpec('.eslintrc.js');
-=======
     fs
       .cd('test-foo-bar')
       .assertEqual('.gitignore', 'app/gitignore')
@@ -257,28 +230,13 @@
       .assertEqual('tsconfig.app.json', 'app/tsconfig.app.json')
       .assertEqual('tsconfig.e2e.json', 'app/tsconfig.e2e.json')
       .assertEqual('tsconfig.json', 'app/tsconfig.json')
-      .assertEqual('tsconfig.migrations.json', 'app/tsconfig.migrations.json')
-      .assertEqual('tsconfig.scripts.json', 'app/tsconfig.scripts.json')
-      .assertEqual('tsconfig.test.json', 'app/tsconfig.test.json')
-      .assertEqual('.eslintrc.js', 'app/.eslintrc.js');
->>>>>>> ad5646bd
+      .assertEqual('tsconfig.test.json', 'app/tsconfig.test.json')
+      .assertEqual('.eslintrc.js', 'app/.eslintrc.js');
   });
 
   it('should render the root templates (MongoDB option).', async () => {
     await createApp({ name: 'test-fooBar', mongodb: true });
 
-<<<<<<< HEAD
-    testEnv
-      .validateSpec('gitignore', '.gitignore')
-      .shouldNotExist('ormconfig.js')
-      .validateSpec('package.mongodb.json', 'package.json')
-      .validateSpec('tsconfig.json')
-      .validateSpec('tsconfig.app.json')
-      .validateSpec('tsconfig.e2e.json')
-      .validateSpec('tsconfig.json')
-      .validateSpec('tsconfig.test.json')
-      .validateSpec('.eslintrc.js');
-=======
     fs
       .cd('test-foo-bar')
       .assertEqual('.gitignore', 'app/gitignore')
@@ -288,28 +246,13 @@
       .assertEqual('tsconfig.app.json', 'app/tsconfig.app.json')
       .assertEqual('tsconfig.e2e.json', 'app/tsconfig.e2e.json')
       .assertEqual('tsconfig.json', 'app/tsconfig.json')
-      .assertNotExists('tsconfig.migrations.json')
-      .assertEqual('tsconfig.scripts.json', 'app/tsconfig.scripts.json')
-      .assertEqual('tsconfig.test.json', 'app/tsconfig.test.json')
-      .assertEqual('.eslintrc.js', 'app/.eslintrc.js');
->>>>>>> ad5646bd
+      .assertEqual('tsconfig.test.json', 'app/tsconfig.test.json')
+      .assertEqual('.eslintrc.js', 'app/.eslintrc.js');
   });
 
   it('should render the root templates (MongoDB & YAML options).', async () => {
     await createApp({ name: 'test-fooBar', mongodb: true, yaml: true });
 
-<<<<<<< HEAD
-    testEnv
-      .validateSpec('gitignore', '.gitignore')
-      .shouldNotExist('ormconfig.js')
-      .validateSpec('package.mongodb.yaml.json', 'package.json')
-      .validateSpec('tsconfig.json')
-      .validateSpec('tsconfig.app.json')
-      .validateSpec('tsconfig.e2e.json')
-      .validateSpec('tsconfig.json')
-      .validateSpec('tsconfig.test.json')
-      .validateSpec('.eslintrc.js');
-=======
     fs
       .cd('test-foo-bar')
       .assertEqual('.gitignore', 'app/gitignore')
@@ -319,11 +262,8 @@
       .assertEqual('tsconfig.app.json', 'app/tsconfig.app.json')
       .assertEqual('tsconfig.e2e.json', 'app/tsconfig.e2e.json')
       .assertEqual('tsconfig.json', 'app/tsconfig.json')
-      .assertNotExists('tsconfig.migrations.json')
-      .assertEqual('tsconfig.scripts.json', 'app/tsconfig.scripts.json')
-      .assertEqual('tsconfig.test.json', 'app/tsconfig.test.json')
-      .assertEqual('.eslintrc.js', 'app/.eslintrc.js');
->>>>>>> ad5646bd
+      .assertEqual('tsconfig.test.json', 'app/tsconfig.test.json')
+      .assertEqual('.eslintrc.js', 'app/.eslintrc.js');
   });
 
 });