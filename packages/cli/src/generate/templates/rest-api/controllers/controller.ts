import {
  ApiOperationDescription, ApiOperationId, ApiOperationSummary, ApiResponse,
  ApiUseTag, Context, Delete, Get, HttpResponseCreated,
  HttpResponseNoContent, HttpResponseNotFound, HttpResponseOK, Patch, Post,
  Put, ValidateBody, ValidatePathParam, ValidateQueryParam
} from '@foal/core';

import { /* upperFirstCamelName */ } from '/* entitiesPath */';

const /* camelName */Schema = {
  additionalProperties: false,
  properties: {
    text: { type: 'string', maxLength: 255 },
  },
  required: [ 'text' ],
  type: 'object',
};

@ApiUseTag('/* camelName */')
export class /* upperFirstCamelName */Controller {

  @Get()
  @ApiOperationId('find/* upperFirstCamelName */s')
  @ApiOperationSummary('Find /* camelName */s.')
  @ApiOperationDescription(
    'The query parameters "skip" and "take" can be used for pagination. The first ' +
    'is the offset and the second is the number of elements to be returned.'
  )
  @ApiResponse(400, { description: 'Invalid query parameters.' })
  @ApiResponse(200, { description: 'Returns a list of /* camelName */s.' })
  @ValidateQueryParam('skip', { type: 'number' }, { required: false })
  @ValidateQueryParam('take', { type: 'number' }, { required: false })
  async find/* upperFirstCamelName */s(ctx: Context) {
    const /* camelName */s = await /* upperFirstCamelName */.find({
      skip: ctx.request.query.skip,
      take: ctx.request.query.take,
      where: {},
    });
    return new HttpResponseOK(/* camelName */s);
  }

  @Get('/:/* camelName */Id')
  @ApiOperationId('find/* upperFirstCamelName */ById')
  @ApiOperationSummary('Find a /* camelName */ by ID.')
  @ApiResponse(404, { description: '/* upperFirstCamelName */ not found.' })
  @ApiResponse(200, { description: 'Returns the /* camelName */.' })
  @ValidatePathParam('/* camelName */Id', { type: 'number' })
  async find/* upperFirstCamelName */ById(ctx: Context) {
    const /* camelName */ = await /* upperFirstCamelName */.findOneBy({ id: ctx.request.params./* camelName */Id });

    if (!/* camelName */) {
      return new HttpResponseNotFound();
    }

    return new HttpResponseOK(/* camelName */);
  }

  @Post()
  @ApiOperationId('create/* upperFirstCamelName */')
  @ApiOperationSummary('Create a new /* camelName */.')
  @ApiResponse(400, { description: 'Invalid /* camelName */.' })
  @ApiResponse(201, { description: '/* upperFirstCamelName */ successfully created. Returns the /* camelName */.' })
  @ValidateBody(/* camelName */Schema)
  async create/* upperFirstCamelName */(ctx: Context) {
    const /* camelName */ = await /* upperFirstCamelName */.save(ctx.request.body);
    return new HttpResponseCreated(/* camelName */);
  }

  @Patch('/:/* camelName */Id')
  @ApiOperationId('modify/* upperFirstCamelName */')
  @ApiOperationSummary('Update/modify an existing /* camelName */.')
  @ApiResponse(400, { description: 'Invalid /* camelName */.' })
  @ApiResponse(404, { description: '/* upperFirstCamelName */ not found.' })
  @ApiResponse(200, { description: '/* upperFirstCamelName */ successfully updated. Returns the /* camelName */.' })
  @ValidatePathParam('/* camelName */Id', { type: 'number' })
  @ValidateBody({ .../* camelName */Schema, required: [] })
  async modify/* upperFirstCamelName */(ctx: Context) {
    const /* camelName */ = await /* upperFirstCamelName */.findOneBy({ id: ctx.request.params./* camelName */Id });

    if (!/* camelName */) {
      return new HttpResponseNotFound();
    }

    Object.assign(/* camelName */, ctx.request.body);

<<<<<<< HEAD
    await /* camelName */.save();
=======
    await /* upperFirstCamelName */.save(/* camelName */);
>>>>>>> a6c8456c

    return new HttpResponseOK(/* camelName */);
  }

  @Put('/:/* camelName */Id')
  @ApiOperationId('replace/* upperFirstCamelName */')
  @ApiOperationSummary('Update/replace an existing /* camelName */.')
  @ApiResponse(400, { description: 'Invalid /* camelName */.' })
  @ApiResponse(404, { description: '/* upperFirstCamelName */ not found.' })
  @ApiResponse(200, { description: '/* upperFirstCamelName */ successfully updated. Returns the /* camelName */.' })
  @ValidatePathParam('/* camelName */Id', { type: 'number' })
  @ValidateBody(/* camelName */Schema)
  async replace/* upperFirstCamelName */(ctx: Context) {
    const /* camelName */ = await /* upperFirstCamelName */.findOneBy({ id: ctx.request.params./* camelName */Id });

    if (!/* camelName */) {
      return new HttpResponseNotFound();
    }

    Object.assign(/* camelName */, ctx.request.body);

<<<<<<< HEAD
    await /* camelName */.save();
=======
    await /* upperFirstCamelName */.save(/* camelName */);
>>>>>>> a6c8456c

    return new HttpResponseOK(/* camelName */);
  }

  @Delete('/:/* camelName */Id')
  @ApiOperationId('delete/* upperFirstCamelName */')
  @ApiOperationSummary('Delete a /* camelName */.')
  @ApiResponse(404, { description: '/* upperFirstCamelName */ not found.' })
  @ApiResponse(204, { description: '/* upperFirstCamelName */ successfully deleted.' })
  @ValidatePathParam('/* camelName */Id', { type: 'number' })
  async delete/* upperFirstCamelName */(ctx: Context) {
    const /* camelName */ = await /* upperFirstCamelName */.findOneBy({ id: ctx.request.params./* camelName */Id });

    if (!/* camelName */) {
      return new HttpResponseNotFound();
    }

    await /* upperFirstCamelName */.delete(ctx.request.params./* camelName */Id);

    return new HttpResponseNoContent();
  }

}<|MERGE_RESOLUTION|>--- conflicted
+++ resolved
@@ -83,11 +83,7 @@
 
     Object.assign(/* camelName */, ctx.request.body);
 
-<<<<<<< HEAD
-    await /* camelName */.save();
-=======
     await /* upperFirstCamelName */.save(/* camelName */);
->>>>>>> a6c8456c
 
     return new HttpResponseOK(/* camelName */);
   }
@@ -109,11 +105,7 @@
 
     Object.assign(/* camelName */, ctx.request.body);
 
-<<<<<<< HEAD
-    await /* camelName */.save();
-=======
     await /* upperFirstCamelName */.save(/* camelName */);
->>>>>>> a6c8456c
 
     return new HttpResponseOK(/* camelName */);
   }
