--- conflicted
+++ resolved
@@ -46,11 +46,7 @@
   @ApiResponse(200, { description: 'Returns the /* camelName */.' })
   @ValidatePathParam('/* camelName */Id', { type: 'number' })
   async find/* upperFirstCamelName */ById(ctx: Context) {
-<<<<<<< HEAD
-    const /* camelName */ = await /* upperFirstCamelName */.findOne(ctx.request.params./* camelName */Id);
-=======
-    const /* camelName */ = await getRepository(/* upperFirstCamelName */).findOneBy({ id: ctx.request.params./* camelName */Id });
->>>>>>> 63350c9a
+    const /* camelName */ = await /* upperFirstCamelName */.findOneBy({ id: ctx.request.params./* camelName */Id });
 
     if (!/* camelName */) {
       return new HttpResponseNotFound();
@@ -79,11 +75,7 @@
   @ValidatePathParam('/* camelName */Id', { type: 'number' })
   @ValidateBody({ .../* camelName */Schema, required: [] })
   async modify/* upperFirstCamelName */(ctx: Context) {
-<<<<<<< HEAD
-    const /* camelName */ = await /* upperFirstCamelName */.findOne(ctx.request.params./* camelName */Id);
-=======
-    const /* camelName */ = await getRepository(/* upperFirstCamelName */).findOneBy({ id: ctx.request.params./* camelName */Id });
->>>>>>> 63350c9a
+    const /* camelName */ = await /* upperFirstCamelName */.findOneBy({ id: ctx.request.params./* camelName */Id });
 
     if (!/* camelName */) {
       return new HttpResponseNotFound();
@@ -105,11 +97,7 @@
   @ValidatePathParam('/* camelName */Id', { type: 'number' })
   @ValidateBody(/* camelName */Schema)
   async replace/* upperFirstCamelName */(ctx: Context) {
-<<<<<<< HEAD
-    const /* camelName */ = await /* upperFirstCamelName */.findOne(ctx.request.params./* camelName */Id);
-=======
-    const /* camelName */ = await getRepository(/* upperFirstCamelName */).findOneBy({ id: ctx.request.params./* camelName */Id });
->>>>>>> 63350c9a
+    const /* camelName */ = await /* upperFirstCamelName */.findOneBy({ id: ctx.request.params./* camelName */Id });
 
     if (!/* camelName */) {
       return new HttpResponseNotFound();
@@ -129,11 +117,7 @@
   @ApiResponse(204, { description: '/* upperFirstCamelName */ successfully deleted.' })
   @ValidatePathParam('/* camelName */Id', { type: 'number' })
   async delete/* upperFirstCamelName */(ctx: Context) {
-<<<<<<< HEAD
-    const /* camelName */ = await /* upperFirstCamelName */.findOne(ctx.request.params./* camelName */Id);
-=======
-    const /* camelName */ = await getRepository(/* upperFirstCamelName */).findOneBy({ id: ctx.request.params./* camelName */Id });
->>>>>>> 63350c9a
+    const /* camelName */ = await /* upperFirstCamelName */.findOneBy({ id: ctx.request.params./* camelName */Id });
 
     if (!/* camelName */) {
       return new HttpResponseNotFound();
