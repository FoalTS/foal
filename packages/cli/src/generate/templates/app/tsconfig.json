{
  "compilerOptions": {
    "outDir": "build",
    "sourceMap": true,
    "experimentalDecorators": true,
    "emitDecoratorMetadata": true,
    "strict": true,
    "noImplicitAny": false,
    "strictPropertyInitialization": false,
    "module": "commonjs",
<<<<<<< HEAD
    "target": "es2019",
=======
    "target": "es2021",
>>>>>>> 96b3f60c
    "rootDir": "src",
    "lib": [
      "es2019",
      "dom"
    ]
  },
  "include": [
    "src/**/*.ts"
  ]
}<|MERGE_RESOLUTION|>--- conflicted
+++ resolved
@@ -8,11 +8,7 @@
     "noImplicitAny": false,
     "strictPropertyInitialization": false,
     "module": "commonjs",
-<<<<<<< HEAD
-    "target": "es2019",
-=======
     "target": "es2021",
->>>>>>> 96b3f60c
     "rootDir": "src",
     "lib": [
       "es2019",
