{
  "compilerOptions": {
    "outDir": "build",
    "sourceMap": true,
    "experimentalDecorators": true,
    "emitDecoratorMetadata": true,
    "strict": true,
    "noImplicitAny": false,
    "strictPropertyInitialization": false,
    "module": "commonjs",
    "target": "es2021",
    "rootDir": "src",
    "lib": [
<<<<<<< HEAD
      "es2019",
=======
      "es2021",
>>>>>>> 4f88fb21
      "dom"
    ]
  },
  "include": [
    "src/**/*.ts"
  ]
}<|MERGE_RESOLUTION|>--- conflicted
+++ resolved
@@ -11,11 +11,7 @@
     "target": "es2021",
     "rootDir": "src",
     "lib": [
-<<<<<<< HEAD
-      "es2019",
-=======
       "es2021",
->>>>>>> 4f88fb21
       "dom"
     ]
   },
