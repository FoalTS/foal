{
  "name": "@foal/aws-s3",
  "version": "2.8.1",
  "description": "AWS S3 storage components for FoalTS",
  "main": "./lib/index.js",
  "types": "./lib/index.d.ts",
  "scripts": {
    "test": "mocha --require ts-node/register \"./src/**/*.spec.ts\"",
    "build": "rimraf lib && copy-cli \"./src/**.tpl.html\" lib && tsc -p tsconfig-build.json",
    "prepublish": "npm run build"
  },
  "funding": {
    "url": "https://github.com/sponsors/LoicPoullain"
  },
  "engines": {
    "node": ">=14"
  },
  "publishConfig": {
    "access": "public"
  },
  "keywords": [
    "FoalTS",
    "foal",
    "disk",
    "storage",
    "fs",
    "aws",
    "s3"
  ],
  "bugs": {
    "url": "https://github.com/FoalTS/foal/issues"
  },
  "repository": {
    "type": "git",
    "url": "https://github.com/FoalTS/foal"
  },
  "homepage": "https://github.com/FoalTS",
  "contributors": [
    "Loïc Poullain <loic.poullain@centraliens.net>"
  ],
  "license": "MIT",
  "files": [
    "lib/"
  ],
  "dependencies": {
<<<<<<< HEAD
    "@aws-sdk/client-s3": "~3.49.0",
    "@aws-sdk/lib-storage": "~3.49.0",
    "@foal/core": "^2.8.0",
    "@foal/storage": "^2.8.0"
=======
    "@foal/core": "^2.8.1",
    "@foal/storage": "^2.8.1",
    "aws-sdk": "~2.1069.0"
>>>>>>> ee15f098
  },
  "devDependencies": {
    "@types/mocha": "7.0.2",
    "@types/node": "10.17.24",
    "copy": "~0.3.2",
    "mocha": "~8.3.0",
    "rimraf": "~2.6.2",
    "ts-node": "~9.0.0",
    "typescript": "~4.5.4"
  }
}<|MERGE_RESOLUTION|>--- conflicted
+++ resolved
@@ -43,16 +43,10 @@
     "lib/"
   ],
   "dependencies": {
-<<<<<<< HEAD
     "@aws-sdk/client-s3": "~3.49.0",
     "@aws-sdk/lib-storage": "~3.49.0",
-    "@foal/core": "^2.8.0",
-    "@foal/storage": "^2.8.0"
-=======
     "@foal/core": "^2.8.1",
-    "@foal/storage": "^2.8.1",
-    "aws-sdk": "~2.1069.0"
->>>>>>> ee15f098
+    "@foal/storage": "^2.8.1"
   },
   "devDependencies": {
     "@types/mocha": "7.0.2",
