{
  "name": "@foal/aws-s3",
  "version": "2.10.0",
  "description": "AWS S3 storage components for FoalTS",
  "main": "./lib/index.js",
  "types": "./lib/index.d.ts",
  "scripts": {
    "test": "mocha --require ts-node/register \"./src/**/*.spec.ts\"",
    "build": "rimraf lib && copy-cli \"./src/**.tpl.html\" lib && tsc -p tsconfig-build.json",
    "prepublish": "npm run build"
  },
  "funding": {
    "url": "https://github.com/sponsors/LoicPoullain"
  },
  "engines": {
    "node": ">=16.0.0"
  },
  "publishConfig": {
    "access": "public"
  },
  "keywords": [
    "FoalTS",
    "foal",
    "disk",
    "storage",
    "fs",
    "aws",
    "s3"
  ],
  "bugs": {
    "url": "https://github.com/FoalTS/foal/issues"
  },
  "repository": {
    "type": "git",
    "url": "https://github.com/FoalTS/foal"
  },
  "homepage": "https://github.com/FoalTS",
  "contributors": [
    "Loïc Poullain <loic.poullain@centraliens.net>"
  ],
  "license": "MIT",
  "files": [
    "lib/"
  ],
  "dependencies": {
<<<<<<< HEAD
    "@aws-sdk/client-s3": "~3.113.0",
    "@aws-sdk/lib-storage": "~3.113.0",
    "@foal/core": "^2.9.0",
    "@foal/storage": "^2.9.0"
=======
    "@foal/core": "^2.10.0",
    "@foal/storage": "^2.10.0",
    "aws-sdk": "~2.1069.0"
>>>>>>> d2ca7fd1
  },
  "devDependencies": {
    "@types/mocha": "9.1.1",
    "@types/node": "16.11.7",
    "copy": "~0.3.2",
    "mocha": "~10.0.0",
    "rimraf": "~3.0.2",
    "ts-node": "~10.8.1",
    "typescript": "~4.7.4"
  }
}<|MERGE_RESOLUTION|>--- conflicted
+++ resolved
@@ -43,16 +43,10 @@
     "lib/"
   ],
   "dependencies": {
-<<<<<<< HEAD
     "@aws-sdk/client-s3": "~3.113.0",
     "@aws-sdk/lib-storage": "~3.113.0",
-    "@foal/core": "^2.9.0",
-    "@foal/storage": "^2.9.0"
-=======
     "@foal/core": "^2.10.0",
-    "@foal/storage": "^2.10.0",
-    "aws-sdk": "~2.1069.0"
->>>>>>> d2ca7fd1
+    "@foal/storage": "^2.10.0"
   },
   "devDependencies": {
     "@types/mocha": "9.1.1",
