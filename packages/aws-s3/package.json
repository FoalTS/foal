{
  "name": "@foal/aws-s3",
  "version": "4.6.0",
  "description": "AWS S3 storage components for FoalTS",
  "main": "./lib/index.js",
  "types": "./lib/index.d.ts",
  "scripts": {
    "test": "mocha --require ts-node/register \"./src/**/*.spec.ts\"",
    "build": "rimraf lib && copy-cli \"./src/**.tpl.html\" lib && tsc -p tsconfig-build.json",
    "prepublish": "npm run build"
  },
  "funding": {
    "url": "https://github.com/sponsors/LoicPoullain"
  },
  "engines": {
    "node": ">=22.0.0"
  },
  "publishConfig": {
    "access": "public"
  },
  "keywords": [
    "FoalTS",
    "foal",
    "disk",
    "storage",
    "fs",
    "aws",
    "s3"
  ],
  "bugs": {
    "url": "https://github.com/FoalTS/foal/issues"
  },
  "repository": {
    "type": "git",
    "url": "https://github.com/FoalTS/foal"
  },
  "homepage": "https://github.com/FoalTS",
  "contributors": [
    "Loïc Poullain"
  ],
  "license": "MIT",
  "files": [
    "lib/"
  ],
  "dependencies": {
<<<<<<< HEAD
    "@aws-sdk/client-s3": "~3.817.0",
    "@aws-sdk/lib-storage": "~3.817.0",
    "@foal/core": "^4.5.1",
    "@foal/storage": "^4.5.1"
=======
    "@aws-sdk/client-s3": "~3.651.1",
    "@aws-sdk/lib-storage": "~3.651.1",
    "@foal/core": "^4.6.0",
    "@foal/storage": "^4.6.0"
>>>>>>> 5eebfb4d
  },
  "devDependencies": {
    "@types/mocha": "10.0.10",
    "@types/node": "22.15.21",
    "copy": "~0.3.2",
    "mocha": "~11.5.0",
    "rimraf": "~6.0.1",
    "ts-node": "~10.9.2",
    "typescript": "~5.5.4"
  }
}<|MERGE_RESOLUTION|>--- conflicted
+++ resolved
@@ -43,17 +43,10 @@
     "lib/"
   ],
   "dependencies": {
-<<<<<<< HEAD
     "@aws-sdk/client-s3": "~3.817.0",
     "@aws-sdk/lib-storage": "~3.817.0",
-    "@foal/core": "^4.5.1",
-    "@foal/storage": "^4.5.1"
-=======
-    "@aws-sdk/client-s3": "~3.651.1",
-    "@aws-sdk/lib-storage": "~3.651.1",
     "@foal/core": "^4.6.0",
     "@foal/storage": "^4.6.0"
->>>>>>> 5eebfb4d
   },
   "devDependencies": {
     "@types/mocha": "10.0.10",
