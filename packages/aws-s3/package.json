--- conflicted
+++ resolved
@@ -43,17 +43,10 @@
     "lib/"
   ],
   "dependencies": {
-<<<<<<< HEAD
     "@aws-sdk/client-s3": "~3.198.0",
     "@aws-sdk/lib-storage": "~3.198.0",
-    "@foal/core": "^3.0.0",
-    "@foal/storage": "^3.0.0"
-=======
-    "@aws-sdk/client-s3": "~3.113.0",
-    "@aws-sdk/lib-storage": "~3.113.0",
     "@foal/core": "^3.0.2",
     "@foal/storage": "^3.0.2"
->>>>>>> 73775cb2
   },
   "devDependencies": {
     "@types/mocha": "9.1.1",
