--- conflicted
+++ resolved
@@ -41,13 +41,8 @@
     "lib/"
   ],
   "dependencies": {
-<<<<<<< HEAD
-    "@foal/core": "^2.8.0",
+    "@foal/core": "^2.8.1",
     "redis": "~4.0.2"
-=======
-    "@foal/core": "^2.8.1",
-    "redis": "~3.1.2"
->>>>>>> ee15f098
   },
   "devDependencies": {
     "@types/mocha": "7.0.2",
