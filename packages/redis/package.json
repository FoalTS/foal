{
  "name": "@foal/redis",
  "version": "2.10.1",
  "description": "Redis sessions for FoalTS",
  "main": "./lib/index.js",
  "types": "./lib/index.d.ts",
  "scripts": {
    "test": "mocha --require ts-node/register \"./src/**/*.spec.ts\"",
    "dev:test": "mocha --require ts-node/register --watch --watch-files \"./src/**/*.ts\" \"./src/**/*.spec.ts\"",
    "build": "rimraf lib && tsc -p tsconfig-build.json",
    "prepublish": "npm run build"
  },
  "funding": {
    "url": "https://github.com/sponsors/LoicPoullain"
  },
  "engines": {
    "node": ">=16.0.0"
  },
  "publishConfig": {
    "access": "public"
  },
  "keywords": [
    "FoalTS",
    "foal",
    "session",
    "redis"
  ],
  "bugs": {
    "url": "https://github.com/FoalTS/foal/issues"
  },
  "repository": {
    "type": "git",
    "url": "https://github.com/FoalTS/foal"
  },
  "homepage": "https://github.com/FoalTS",
  "contributors": [
    "Loïc Poullain <loic.poullain@centraliens.net>"
  ],
  "license": "MIT",
  "files": [
    "lib/"
  ],
  "dependencies": {
<<<<<<< HEAD
    "@foal/core": "^2.10.0",
    "redis": "~4.1.0"
=======
    "@foal/core": "^2.10.1",
    "redis": "~3.1.2"
>>>>>>> 02e14183
  },
  "devDependencies": {
    "@types/mocha": "9.1.1",
    "@types/node": "16.11.7",
    "mocha": "~10.0.0",
    "rimraf": "~3.0.2",
    "ts-node": "~10.8.1",
    "typescript": "~4.7.4"
  }
}<|MERGE_RESOLUTION|>--- conflicted
+++ resolved
@@ -41,13 +41,8 @@
     "lib/"
   ],
   "dependencies": {
-<<<<<<< HEAD
-    "@foal/core": "^2.10.0",
+    "@foal/core": "^2.10.1",
     "redis": "~4.1.0"
-=======
-    "@foal/core": "^2.10.1",
-    "redis": "~3.1.2"
->>>>>>> 02e14183
   },
   "devDependencies": {
     "@types/mocha": "9.1.1",
