{
  "name": "@foal/redis",
  "version": "2.10.0",
  "description": "Redis sessions for FoalTS",
  "main": "./lib/index.js",
  "types": "./lib/index.d.ts",
  "scripts": {
    "test": "mocha --require ts-node/register \"./src/**/*.spec.ts\"",
    "dev:test": "mocha --require ts-node/register --watch --watch-files \"./src/**/*.ts\" \"./src/**/*.spec.ts\"",
    "build": "rimraf lib && tsc -p tsconfig-build.json",
    "prepublish": "npm run build"
  },
  "funding": {
    "url": "https://github.com/sponsors/LoicPoullain"
  },
  "engines": {
    "node": ">=16.0.0"
  },
  "publishConfig": {
    "access": "public"
  },
  "keywords": [
    "FoalTS",
    "foal",
    "session",
    "redis"
  ],
  "bugs": {
    "url": "https://github.com/FoalTS/foal/issues"
  },
  "repository": {
    "type": "git",
    "url": "https://github.com/FoalTS/foal"
  },
  "homepage": "https://github.com/FoalTS",
  "contributors": [
    "Loïc Poullain <loic.poullain@centraliens.net>"
  ],
  "license": "MIT",
  "files": [
    "lib/"
  ],
  "dependencies": {
<<<<<<< HEAD
    "@foal/core": "^2.9.0",
    "redis": "~4.1.0"
=======
    "@foal/core": "^2.10.0",
    "redis": "~3.1.2"
>>>>>>> d2ca7fd1
  },
  "devDependencies": {
    "@types/mocha": "9.1.1",
    "@types/node": "16.11.7",
    "mocha": "~10.0.0",
    "rimraf": "~3.0.2",
    "ts-node": "~10.8.1",
    "typescript": "~4.7.4"
  }
}<|MERGE_RESOLUTION|>--- conflicted
+++ resolved
@@ -41,13 +41,8 @@
     "lib/"
   ],
   "dependencies": {
-<<<<<<< HEAD
-    "@foal/core": "^2.9.0",
+    "@foal/core": "^2.10.0",
     "redis": "~4.1.0"
-=======
-    "@foal/core": "^2.10.0",
-    "redis": "~3.1.2"
->>>>>>> d2ca7fd1
   },
   "devDependencies": {
     "@types/mocha": "9.1.1",
