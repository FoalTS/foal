{
  "name": "@foal/swagger",
  "version": "2.11.0",
  "description": "Swagger UI for FoalTS",
  "main": "./lib/index.js",
  "types": "./lib/index.d.ts",
  "scripts": {
    "test": "mocha --require ts-node/register \"./src/**/*.spec.ts\"",
    "dev:test": "mocha --require ts-node/register --watch --extension ts \"./src/**/*.spec.ts\"",
    "build": "rimraf lib && copy-cli \"./src/**.html\" lib && copy-cli \"./src/**.tpl.js\" lib && tsc -p tsconfig-build.json",
    "prepublish": "npm run build"
  },
  "funding": {
    "url": "https://github.com/sponsors/LoicPoullain"
  },
  "engines": {
    "node": ">=16.0.0"
  },
  "publishConfig": {
    "access": "public"
  },
  "keywords": [
    "FoalTS",
    "foal",
    "openapi",
    "swagger",
    "ui",
    "spec"
  ],
  "bugs": {
    "url": "https://github.com/FoalTS/foal/issues"
  },
  "repository": {
    "type": "git",
    "url": "https://github.com/FoalTS/foal"
  },
  "homepage": "https://github.com/FoalTS",
  "contributors": [
    "Loïc Poullain <loic.poullain@centraliens.net>"
  ],
  "license": "MIT",
  "files": [
    "lib/"
  ],
  "dependencies": {
<<<<<<< HEAD
    "@foal/core": "^2.10.2",
    "swagger-ui-dist": "~4.12.0"
=======
    "@foal/core": "^2.11.0",
    "swagger-ui-dist": "~3.52.5"
>>>>>>> a6eb2a2c
  },
  "devDependencies": {
    "@types/mocha": "9.1.1",
    "@types/node": "16.11.7",
    "copy": "~0.3.2",
    "mocha": "~10.0.0",
    "rimraf": "~3.0.2",
    "ts-node": "~10.8.1",
    "typescript": "~4.7.4"
  }
}<|MERGE_RESOLUTION|>--- conflicted
+++ resolved
@@ -43,13 +43,8 @@
     "lib/"
   ],
   "dependencies": {
-<<<<<<< HEAD
-    "@foal/core": "^2.10.2",
+    "@foal/core": "^2.11.0",
     "swagger-ui-dist": "~4.12.0"
-=======
-    "@foal/core": "^2.11.0",
-    "swagger-ui-dist": "~3.52.5"
->>>>>>> a6eb2a2c
   },
   "devDependencies": {
     "@types/mocha": "9.1.1",
