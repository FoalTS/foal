{
  "name": "@foal/swagger",
  "version": "1.11.1",
  "description": "Swagger UI for FoalTS",
  "main": "./lib/index.js",
  "types": "./lib/index.d.ts",
  "scripts": {
    "docs": "typedoc --out ../../docs/api/swagger src/index.ts --readme none --theme markdown",
    "test": "mocha --require ts-node/register \"./src/**/*.spec.ts\"",
    "dev:test": "mocha --require ts-node/register --watch --extension ts \"./src/**/*.spec.ts\"",
    "build": "rimraf lib && copy-cli \"./src/**.tpl.html\" lib && tsc -p tsconfig-build.json",
    "prepublish": "npm run build"
  },
  "funding": {
    "url": "https://github.com/sponsors/LoicPoullain"
  },
  "engines": {
    "node": ">=10"
  },
  "publishConfig": {
    "access": "public"
  },
  "keywords": [
    "FoalTS",
    "foal",
    "openapi",
    "swagger",
    "ui",
    "spec"
  ],
  "bugs": {
    "url": "https://github.com/FoalTS/foal/issues"
  },
  "repository": {
    "type": "git",
    "url": "https://github.com/FoalTS/foal"
  },
  "homepage": "https://github.com/FoalTS",
  "contributors": [
    "Loïc Poullain <loic.poullain@centraliens.net>"
  ],
  "license": "MIT",
  "files": [
    "lib/"
  ],
  "dependencies": {
<<<<<<< HEAD
    "@foal/core": "^1.11.0",
    "swagger-ui-dist": "~3.32.5"
=======
    "@foal/core": "^1.11.1",
    "swagger-ui-dist": "~3.28.0"
>>>>>>> a0439f78
  },
  "devDependencies": {
    "@types/mocha": "7.0.2",
    "@types/node": "10.17.24",
    "copy": "~0.3.2",
    "mocha": "~8.1.3",
    "rimraf": "~2.6.2",
    "ts-node": "~9.0.0",
    "typedoc": "~0.19.0",
    "typedoc-plugin-markdown": "~2.4.0",
    "typescript": "~4.0.2"
  }
}<|MERGE_RESOLUTION|>--- conflicted
+++ resolved
@@ -44,13 +44,8 @@
     "lib/"
   ],
   "dependencies": {
-<<<<<<< HEAD
-    "@foal/core": "^1.11.0",
+    "@foal/core": "^1.11.1",
     "swagger-ui-dist": "~3.32.5"
-=======
-    "@foal/core": "^1.11.1",
-    "swagger-ui-dist": "~3.28.0"
->>>>>>> a0439f78
   },
   "devDependencies": {
     "@types/mocha": "7.0.2",
