{
  "name": "@foal/mongodb",
  "version": "2.9.0",
  "description": "MongoDB package for FoalTS session",
  "main": "./lib/index.js",
  "types": "./lib/index.d.ts",
  "scripts": {
    "test": "mocha --require ts-node/register \"./src/**/*.spec.ts\"",
    "dev:test": "mocha --require ts-node/register --watch --watch-files \"./src/**/*.ts\" \"./src/**/*.spec.ts\"",
    "build": "rimraf lib && copy-cli \"./src/**.txt.gz\" lib && tsc -p tsconfig-build.json",
    "prepublish": "npm run build"
  },
  "funding": {
    "url": "https://github.com/sponsors/LoicPoullain"
  },
  "engines": {
    "node": ">=14"
  },
  "publishConfig": {
    "access": "public"
  },
  "keywords": [
    "FoalTS",
    "foal",
    "ODM",
    "ORM",
    "session",
    "auth",
    "database",
    "MongoDB"
  ],
  "bugs": {
    "url": "https://github.com/FoalTS/foal/issues"
  },
  "repository": {
    "type": "git",
    "url": "https://github.com/FoalTS/foal"
  },
  "homepage": "https://github.com/FoalTS",
  "contributors": [
    "Loïc Poullain <loic.poullain@centraliens.net>"
  ],
  "license": "MIT",
  "files": [
    "lib/"
  ],
  "dependencies": {
<<<<<<< HEAD
    "@foal/core": "^2.8.2",
    "mongodb": "~4.3.1"
=======
    "@foal/core": "^2.9.0",
    "mongodb": "~3.7.3"
>>>>>>> d64c6b58
  },
  "devDependencies": {
    "@types/mocha": "7.0.2",
    "copy": "~0.3.2",
    "mocha": "~8.3.0",
    "rimraf": "~2.6.2",
    "ts-node": "~9.0.0",
    "typescript": "~4.5.4"
  }
}<|MERGE_RESOLUTION|>--- conflicted
+++ resolved
@@ -45,13 +45,8 @@
     "lib/"
   ],
   "dependencies": {
-<<<<<<< HEAD
-    "@foal/core": "^2.8.2",
+    "@foal/core": "^2.9.0",
     "mongodb": "~4.3.1"
-=======
-    "@foal/core": "^2.9.0",
-    "mongodb": "~3.7.3"
->>>>>>> d64c6b58
   },
   "devDependencies": {
     "@types/mocha": "7.0.2",
