--- conflicted
+++ resolved
@@ -49,15 +49,6 @@
   "devDependencies": {
     "@types/mocha": "~2.2.43",
     "@types/mongodb": "3.1.31",
-<<<<<<< HEAD
-    "@types/node": "^10.5.6",
-    "copy": "^0.3.2",
-    "mocha": "^5.2.0",
-    "rimraf": "^2.6.2",
-    "ts-node": "^3.3.0",
-    "typedoc": "^0.14.2",
-    "typedoc-plugin-markdown": "^1.2.0",
-=======
     "@types/node": "~10.5.6",
     "copy": "~0.3.2",
     "mocha": "~5.2.0",
@@ -65,7 +56,6 @@
     "ts-node": "~3.3.0",
     "typedoc": "~0.14.2",
     "typedoc-plugin-markdown": "~1.2.0",
->>>>>>> 2d48be62
     "typescript": "~3.5.3"
   }
 }