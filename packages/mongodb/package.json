--- conflicted
+++ resolved
@@ -45,13 +45,8 @@
     "lib/"
   ],
   "dependencies": {
-<<<<<<< HEAD
-    "@foal/core": "^3.0.0",
+    "@foal/core": "^3.0.2",
     "mongodb": "~4.11.0"
-=======
-    "@foal/core": "^3.0.2",
-    "mongodb": "~4.7.0"
->>>>>>> 73775cb2
   },
   "devDependencies": {
     "@types/mocha": "9.1.1",
