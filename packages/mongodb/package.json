{
  "name": "@foal/mongodb",
  "version": "2.10.2",
  "description": "MongoDB package for FoalTS session",
  "main": "./lib/index.js",
  "types": "./lib/index.d.ts",
  "scripts": {
    "test": "mocha --require ts-node/register \"./src/**/*.spec.ts\"",
    "dev:test": "mocha --require ts-node/register --watch --watch-files \"./src/**/*.ts\" \"./src/**/*.spec.ts\"",
    "build": "rimraf lib && copy-cli \"./src/**.txt.gz\" lib && tsc -p tsconfig-build.json",
    "prepublish": "npm run build"
  },
  "funding": {
    "url": "https://github.com/sponsors/LoicPoullain"
  },
  "engines": {
    "node": ">=16.0.0"
  },
  "publishConfig": {
    "access": "public"
  },
  "keywords": [
    "FoalTS",
    "foal",
    "ODM",
    "ORM",
    "session",
    "auth",
    "database",
    "MongoDB"
  ],
  "bugs": {
    "url": "https://github.com/FoalTS/foal/issues"
  },
  "repository": {
    "type": "git",
    "url": "https://github.com/FoalTS/foal"
  },
  "homepage": "https://github.com/FoalTS",
  "contributors": [
    "Loïc Poullain <loic.poullain@centraliens.net>"
  ],
  "license": "MIT",
  "files": [
    "lib/"
  ],
  "dependencies": {
<<<<<<< HEAD
    "@foal/core": "^2.10.1",
    "mongodb": "~4.7.0"
=======
    "@foal/core": "^2.10.2",
    "mongodb": "~3.7.3"
>>>>>>> a1933300
  },
  "devDependencies": {
    "@types/mocha": "9.1.1",
    "copy": "~0.3.2",
    "mocha": "~10.0.0",
    "rimraf": "~3.0.2",
    "ts-node": "~10.8.1",
    "typescript": "~4.7.4"
  }
}<|MERGE_RESOLUTION|>--- conflicted
+++ resolved
@@ -45,13 +45,8 @@
     "lib/"
   ],
   "dependencies": {
-<<<<<<< HEAD
-    "@foal/core": "^2.10.1",
+    "@foal/core": "^2.10.2",
     "mongodb": "~4.7.0"
-=======
-    "@foal/core": "^2.10.2",
-    "mongodb": "~3.7.3"
->>>>>>> a1933300
   },
   "devDependencies": {
     "@types/mocha": "9.1.1",
