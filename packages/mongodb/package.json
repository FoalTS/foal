{
  "name": "@foal/mongodb",
  "version": "2.11.0",
  "description": "MongoDB package for FoalTS session",
  "main": "./lib/index.js",
  "types": "./lib/index.d.ts",
  "scripts": {
    "test": "mocha --require ts-node/register \"./src/**/*.spec.ts\"",
    "dev:test": "mocha --require ts-node/register --watch --watch-files \"./src/**/*.ts\" \"./src/**/*.spec.ts\"",
    "build": "rimraf lib && copy-cli \"./src/**.txt.gz\" lib && tsc -p tsconfig-build.json",
    "prepublish": "npm run build"
  },
  "funding": {
    "url": "https://github.com/sponsors/LoicPoullain"
  },
  "engines": {
    "node": ">=16.0.0"
  },
  "publishConfig": {
    "access": "public"
  },
  "keywords": [
    "FoalTS",
    "foal",
    "ODM",
    "ORM",
    "session",
    "auth",
    "database",
    "MongoDB"
  ],
  "bugs": {
    "url": "https://github.com/FoalTS/foal/issues"
  },
  "repository": {
    "type": "git",
    "url": "https://github.com/FoalTS/foal"
  },
  "homepage": "https://github.com/FoalTS",
  "contributors": [
    "Loïc Poullain <loic.poullain@centraliens.net>"
  ],
  "license": "MIT",
  "files": [
    "lib/"
  ],
  "dependencies": {
<<<<<<< HEAD
    "@foal/core": "^2.10.2",
    "mongodb": "~4.7.0"
=======
    "@foal/core": "^2.11.0",
    "mongodb": "~3.7.3"
>>>>>>> a6eb2a2c
  },
  "devDependencies": {
    "@types/mocha": "9.1.1",
    "copy": "~0.3.2",
    "mocha": "~10.0.0",
    "rimraf": "~3.0.2",
    "ts-node": "~10.8.1",
    "typescript": "~4.7.4"
  }
}<|MERGE_RESOLUTION|>--- conflicted
+++ resolved
@@ -45,13 +45,8 @@
     "lib/"
   ],
   "dependencies": {
-<<<<<<< HEAD
-    "@foal/core": "^2.10.2",
+    "@foal/core": "^2.11.0",
     "mongodb": "~4.7.0"
-=======
-    "@foal/core": "^2.11.0",
-    "mongodb": "~3.7.3"
->>>>>>> a6eb2a2c
   },
   "devDependencies": {
     "@types/mocha": "9.1.1",
