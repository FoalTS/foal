--- conflicted
+++ resolved
@@ -45,13 +45,8 @@
     "lib/"
   ],
   "dependencies": {
-<<<<<<< HEAD
-    "@foal/core": "^2.7.2",
+    "@foal/core": "^2.8.1",
     "mongodb": "~4.3.1"
-=======
-    "@foal/core": "^2.8.1",
-    "mongodb": "~3.6.6"
->>>>>>> 59752d0a
   },
   "devDependencies": {
     "@types/mocha": "7.0.2",
