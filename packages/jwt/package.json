--- conflicted
+++ resolved
@@ -42,13 +42,8 @@
     "lib/"
   ],
   "dependencies": {
-<<<<<<< HEAD
-    "@foal/core": "^2.9.0",
+    "@foal/core": "^2.10.0",
     "jsonwebtoken": "~8.5.1"
-=======
-    "@foal/core": "^2.10.0",
-    "jsonwebtoken": "~8.5.0"
->>>>>>> d2ca7fd1
   },
   "devDependencies": {
     "@types/mocha": "9.1.1",
