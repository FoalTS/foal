{
  "name": "@foal/internal-test",
  "private": true,
  "version": "2.9.0",
  "description": "Unpublished package used to run some tests.",
  "main": "./lib/index.js",
  "types": "./lib/index.d.ts",
  "scripts": {
    "build": "rimraf lib && tsc -p tsconfig-build.json",
    "prepublish": "npm run build"
  },
  "funding": {
    "url": "https://github.com/sponsors/LoicPoullain"
  },
  "engines": {
    "node": ">=16.0.0"
  },
  "publishConfig": {
    "access": "public"
  },
  "keywords": [
    "FoalTS",
    "foal"
  ],
  "bugs": {
    "url": "https://github.com/FoalTS/foal/issues"
  },
  "repository": {
    "type": "git",
    "url": "https://github.com/FoalTS/foal"
  },
  "homepage": "https://github.com/FoalTS",
  "contributors": [
    "Loïc Poullain <loic.poullain@centraliens.net>"
  ],
  "license": "MIT",
  "files": [
    "lib/"
  ],
  "devDependencies": {
    "rimraf": "~2.6.2",
<<<<<<< HEAD
    "ts-node": "~10.8.0",
=======
    "ts-node": "~10.8.1",
>>>>>>> efaffd65
    "typescript": "~4.5.4"
  }
}<|MERGE_RESOLUTION|>--- conflicted
+++ resolved
@@ -39,11 +39,7 @@
   ],
   "devDependencies": {
     "rimraf": "~2.6.2",
-<<<<<<< HEAD
-    "ts-node": "~10.8.0",
-=======
     "ts-node": "~10.8.1",
->>>>>>> efaffd65
     "typescript": "~4.5.4"
   }
 }