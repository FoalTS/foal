{
  "compilerOptions": {
    "outDir": "lib/",
    "module": "commonjs",
    "target": "es2021",
    "emitDecoratorMetadata": true,
    "experimentalDecorators": true,
    "strict": true,
    "strictPropertyInitialization": false,
    "sourceMap": true,
    "declaration": true,
    "lib": [
<<<<<<< HEAD
      "es2019",
=======
      "es2021",
>>>>>>> 4f88fb21
      "dom"
    ]
  },
  "include": [
    "./src/**/*.ts"
  ]
}<|MERGE_RESOLUTION|>--- conflicted
+++ resolved
@@ -10,11 +10,7 @@
     "sourceMap": true,
     "declaration": true,
     "lib": [
-<<<<<<< HEAD
-      "es2019",
-=======
       "es2021",
->>>>>>> 4f88fb21
       "dom"
     ]
   },
