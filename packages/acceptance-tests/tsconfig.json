--- conflicted
+++ resolved
@@ -14,11 +14,7 @@
       "./typings"
     ],
     "lib": [
-<<<<<<< HEAD
-      "es2019",
-=======
       "es2021",
->>>>>>> 4f88fb21
       "dom"
     ],
     "jsx": "react"
