--- conflicted
+++ resolved
@@ -81,113 +81,4 @@
     }
   });
 
-<<<<<<< HEAD
-  it('from Auth0.', () => {
-    const domain = Config.get('auth0.domain', 'string');
-    const audience = Config.get('auth0.audience', 'string');
-    const token = Config.get('auth0.token', 'string');
-
-    if (token === undefined) {
-      console.warn('AUTH0_TOKEN not defined. Skipping this test...');
-      return;
-    }
-
-    class AppController {
-
-      @Get('/api/users/me')
-      @JWTRequired({
-        secretOrPublicKey: getRSAPublicKeyFromJWKS({
-          cache: true,
-          jwksRequestsPerMinute: 5,
-          jwksUri: `https://${domain}/.well-known/jwks.json`,
-          rateLimit: true,
-        })
-      }, {
-        algorithms: [ 'RS256' ],
-        audience,
-        issuer: `https://${domain}/`,
-      })
-      getUser() {
-        return new HttpResponseOK({
-          name: 'Alix'
-        });
-      }
-
-    }
-
-    const app = createApp(AppController);
-
-    return request(app)
-      .get('/api/users/me')
-      .set('Authorization', 'Bearer ' + token)
-      .expect(200)
-      .then(response => {
-        deepStrictEqual(response.body, {
-          name: 'Alix'
-        });
-      });
-  });
-
-  it('from AWS Cognito.', async () => {
-    const clientId = Config.get('cognito.clientId', 'string');
-    const domain = Config.get('cognito.domain', 'string');
-    const refreshToken = Config.get('cognito.refreshToken', 'string');
-    let token: string;
-    const region = Config.get('cognito.region', 'string');
-    const userPoolId = Config.get('cognito.userPoolId', 'string');
-
-    if (refreshToken === undefined) {
-      console.warn('COGNITO_REFRESH_TOKEN not defined. Skipping this test...');
-      return;
-    }
-
-    try {
-      const { body } = await superagent
-        .post(`https://${domain}.auth.${region}.amazoncognito.com/oauth2/token`)
-        .send('grant_type=refresh_token')
-        .send(`client_id=${clientId}`)
-        .send(`refresh_token=${refreshToken}`);
-      token = body.id_token;
-    } catch (error) {
-      throw new Error('Requesting a new access token failed.');
-    }
-
-    class AppController {
-
-      @Get('/api/users/me')
-      @JWTRequired({
-        secretOrPublicKey: getRSAPublicKeyFromJWKS({
-          cache: true,
-          jwksRequestsPerMinute: 5,
-          jwksUri: `https://cognito-idp.${region}.amazonaws.com/${userPoolId}/.well-known/jwks.json`,
-          rateLimit: true,
-        })
-      }, {
-        algorithms: [ 'RS256' ],
-        audience: clientId,
-        issuer: `https://cognito-idp.${region}.amazonaws.com/${userPoolId}`,
-      })
-      getUser() {
-        return new HttpResponseOK({
-          name: 'Alix'
-        });
-      }
-
-    }
-
-    const app = createApp(AppController);
-
-    return request(app)
-      .get('/api/users/me')
-      .set('Authorization', 'Bearer ' + token)
-      .expect(200)
-      .then(response => {
-        deepStrictEqual(response.body, {
-          name: 'Alix'
-        });
-      });
-  });
-
-=======
->>>>>>> 27279c1d
 });