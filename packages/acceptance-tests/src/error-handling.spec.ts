--- conflicted
+++ resolved
@@ -21,15 +21,7 @@
       }
     }
 
-<<<<<<< HEAD
-    const app = createApp(AppController);
-=======
-    const app = await createApp(AppController, {
-      methods: {
-        handleError: true
-      }
-    });
->>>>>>> 7bf43687
+    const app = await createApp(AppController);
 
     return request(app)
       .get('/')
@@ -57,14 +49,7 @@
       }
     }
 
-<<<<<<< HEAD
-    const app = createApp(AppController, {
-=======
     const app = await createApp(AppController, {
-      methods: {
-        handleError: true
-      },
->>>>>>> 7bf43687
       postMiddlewares: [
         (err: any, req: any, res: any, next: (err?: any) => any) => {
           next(new Error('Hi!'));
