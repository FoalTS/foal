--- conflicted
+++ resolved
@@ -3,22 +3,14 @@
 import { DataSource } from '@foal/typeorm/node_modules/typeorm';
 
 // FoalTS
-import { Config, Context, createSession, dependency, Get, Hook, HttpResponseOK, Store, UseSessions } from '@foal/core';
+import { Config, Context, createApp, createSession, dependency, Get, Hook, HttpResponseOK, Store, UseSessions } from '@foal/core';
 import { DatabaseSession } from '@foal/typeorm';
-<<<<<<< HEAD
-import { createAppWithDB, getTypeORMStorePath, ShutDownApp } from '../../common';
+import { createAndInitializeDataSource, getTypeORMStorePath } from '../../common';
 
 describe('Sessions should not be saved when an error has been thrown', () => {
 
   let app: any;
-  let shutDownApp: ShutDownApp;
-=======
-import { createAndInitializeDataSource, getTypeORMStorePath } from '../../common';
-
-describe('Sessions should not be saved when an error has been thrown', () => {
-
   let dataSource: DataSource;
->>>>>>> 845bd95f
 
   beforeEach(() => {
     Config.set('settings.session.store', getTypeORMStorePath());
@@ -28,13 +20,8 @@
   afterEach(async () => {
     Config.remove('settings.session.store');
     Config.remove('settings.logErrors');
-<<<<<<< HEAD
-    if (shutDownApp) {
-      await shutDownApp();
-=======
     if (dataSource) {
       await dataSource.destroy();
->>>>>>> 845bd95f
     }
   });
 
@@ -91,12 +78,8 @@
   let token: string;
 
   beforeEach(async () => {
-<<<<<<< HEAD
-    ({ app, shutDownApp } = await createAppWithDB(AppController, [ DatabaseSession ]));
-=======
     app = await createApp(AppController);
     dataSource = await createAndInitializeDataSource([ DatabaseSession ]);
->>>>>>> 845bd95f
 
     await request(app)
       .get('/new-session')
