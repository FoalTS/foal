--- conflicted
+++ resolved
@@ -6,6 +6,7 @@
 import {
   Config,
   Context,
+  createApp,
   createSession,
   dependency,
   Get,
@@ -17,19 +18,11 @@
   UseSessions
 } from '@foal/core';
 import { DatabaseSession } from '@foal/typeorm';
-<<<<<<< HEAD
-import { createAppWithDB, getTypeORMStorePath, ShutDownApp } from '../../common';
-
-describe('Sessions should be isolated from each other.', () => {
-
-  let shutDownApp: ShutDownApp;
-=======
 import { createAndInitializeDataSource, getTypeORMStorePath } from '../../common';
 
 describe('Sessions should be isolated from each other.', () => {
 
   let dataSource: DataSource;
->>>>>>> 845bd95f
 
   before(() => {
     Config.set('settings.session.store', getTypeORMStorePath());
@@ -39,13 +32,8 @@
   after(async () => {
     Config.remove('settings.session.store');
     Config.remove('settings.logErrors');
-<<<<<<< HEAD
-    if (shutDownApp) {
-      await shutDownApp();
-=======
     if (dataSource) {
       await dataSource.destroy();
->>>>>>> 845bd95f
     }
   });
 
@@ -85,10 +73,6 @@
       }
       return new HttpResponseNoContent();
     }
-<<<<<<< HEAD
-=======
-
->>>>>>> 845bd95f
   }
 
   let app: any;
@@ -96,12 +80,8 @@
   let token2: string;
 
   before(async () => {
-<<<<<<< HEAD
-    ({ app, shutDownApp } = await createAppWithDB(AppController, [ DatabaseSession ]));
-=======
     app = await createApp(AppController);
     dataSource = await createAndInitializeDataSource([ DatabaseSession ]);
->>>>>>> 845bd95f
   });
 
   it('Step 1: Create two sessions.', async () => {
