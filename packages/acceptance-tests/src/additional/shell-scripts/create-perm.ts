// 3p
import { Permission } from '@foal/typeorm';
<<<<<<< HEAD
import { createTestDataSource } from '../../common';
=======
import { createAndInitializeDataSource } from '../../common';
>>>>>>> 845bd95f

export const schema = {
  additionalProperties: false,
  properties: {
    codeName: { type: 'string', maxLength: 100 },
    name: { type: 'string' },
  },
  required: [ 'name', 'codeName' ],
  type: 'object',
};

export async function main(args: { codeName: string, name: string }) {
  const permission = new Permission();
  permission.codeName = args.codeName;
  permission.name = args.name;

<<<<<<< HEAD
  const dataSource = createTestDataSource([ Permission ]);
  await dataSource.initialize();
=======
  const dataSource = await createAndInitializeDataSource([ Permission ], { dropSchema: false });
>>>>>>> 845bd95f

  try {
    console.log(
      await permission.save()
    );
  } catch (error: any) {
    console.log(error.message);
  } finally {
    await dataSource.destroy();
  }
}<|MERGE_RESOLUTION|>--- conflicted
+++ resolved
@@ -1,10 +1,6 @@
 // 3p
 import { Permission } from '@foal/typeorm';
-<<<<<<< HEAD
-import { createTestDataSource } from '../../common';
-=======
 import { createAndInitializeDataSource } from '../../common';
->>>>>>> 845bd95f
 
 export const schema = {
   additionalProperties: false,
@@ -21,12 +17,7 @@
   permission.codeName = args.codeName;
   permission.name = args.name;
 
-<<<<<<< HEAD
-  const dataSource = createTestDataSource([ Permission ]);
-  await dataSource.initialize();
-=======
   const dataSource = await createAndInitializeDataSource([ Permission ], { dropSchema: false });
->>>>>>> 845bd95f
 
   try {
     console.log(
