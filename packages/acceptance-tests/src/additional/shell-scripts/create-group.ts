// 3p
import { Group, Permission } from '@foal/typeorm';
<<<<<<< HEAD
import { createConnection } from 'typeorm';
=======
import { createTestDataSource } from '../../common';
>>>>>>> 131578d6

export const schema = {
  additionalProperties: false,
  properties: {
    codeName: { type: 'string', maxLength: 100 },
    name: { type: 'string', maxLength: 80 },
    permissions: { type: 'array', items: { type: 'string' }, uniqueItems: true, default: [] }
  },
  required: [ 'name', 'codeName' ],
  type: 'object',
};

export async function main(args: { codeName: string, name: string, permissions: string[] }) {
  const group = new Group();
  group.permissions = [];
  group.codeName = args.codeName;
  group.name = args.name;

  const dataSource = createTestDataSource([ Group, Permission ]);
  await dataSource.initialize();

  try {
    for (const codeName of args.permissions) {
      const permission = await Permission.findOneBy({ codeName });
      if (!permission) {
        console.log(
          `No permission with the code name "${codeName}" was found.`
        );
        return;
      }
      group.permissions.push(permission);
    }

    console.log(
      await group.save()
    );
  } catch (error: any) {
    console.log(error.message);
  } finally {
    await dataSource.destroy();
  }
}<|MERGE_RESOLUTION|>--- conflicted
+++ resolved
@@ -1,10 +1,6 @@
 // 3p
 import { Group, Permission } from '@foal/typeorm';
-<<<<<<< HEAD
-import { createConnection } from 'typeorm';
-=======
 import { createTestDataSource } from '../../common';
->>>>>>> 131578d6
 
 export const schema = {
   additionalProperties: false,
