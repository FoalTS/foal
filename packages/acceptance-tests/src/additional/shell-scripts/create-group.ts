--- conflicted
+++ resolved
@@ -1,10 +1,6 @@
 // 3p
 import { Group, Permission } from '@foal/typeorm';
-<<<<<<< HEAD
-import { createTestDataSource } from '../../common';
-=======
 import { createAndInitializeDataSource } from '../../common';
->>>>>>> 845bd95f
 
 export const schema = {
   additionalProperties: false,
@@ -23,12 +19,7 @@
   group.codeName = args.codeName;
   group.name = args.name;
 
-<<<<<<< HEAD
-  const dataSource = createTestDataSource([ Group, Permission ]);
-  await dataSource.initialize();
-=======
   const dataSource = await createAndInitializeDataSource([ Permission, Group ], { dropSchema: false });
->>>>>>> 845bd95f
 
   try {
     for (const codeName of args.permissions) {
