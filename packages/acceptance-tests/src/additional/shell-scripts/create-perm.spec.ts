--- conflicted
+++ resolved
@@ -4,22 +4,13 @@
 // FoalTS
 import { Permission } from '@foal/typeorm';
 import { main as createPerm, schema } from './create-perm';
-<<<<<<< HEAD
-import { createTestDataSource } from '../../common';
-=======
 import { createAndInitializeDataSource } from '../../common';
->>>>>>> 845bd95f
 
 describe('[Shell scripts] create-perm', () => {
 
   beforeEach(async () => {
-<<<<<<< HEAD
-    const dataSource = createTestDataSource([ Permission ]);
-    await dataSource.initialize();
-=======
     // Clear database.
     const dataSource = await createAndInitializeDataSource([ Permission ]);
->>>>>>> 845bd95f
     await dataSource.destroy();
   });
 
@@ -39,12 +30,7 @@
 
     await createPerm(args);
 
-<<<<<<< HEAD
-    const dataSource = createTestDataSource([ Permission ]);
-    await dataSource.initialize();
-=======
     const dataSource = await createAndInitializeDataSource([ Permission ], { dropSchema: false });
->>>>>>> 845bd95f
 
     try {
       await Permission.findOneByOrFail(args);
