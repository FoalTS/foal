--- conflicted
+++ resolved
@@ -7,35 +7,17 @@
 // FoalTS
 import { Group, Permission } from '@foal/typeorm';
 import { main as createGroup, schema } from './create-group';
-<<<<<<< HEAD
-import { createTestDataSource } from '../../common';
-=======
 import { createAndInitializeDataSource } from '../../common';
->>>>>>> 845bd95f
 
 describe('[Shell scripts] create-perm', () => {
 
   beforeEach(async () => {
-<<<<<<< HEAD
-    const dataSource = createTestDataSource([ Group, Permission ]);
-    await dataSource.initialize();
-
-    try {
-      await Permission.save({
-        codeName: 'delete-users',
-        name: 'Permission to delete users',
-      });
-    } finally {
-      await dataSource.destroy();
-    }
-=======
     const dataSource = await createAndInitializeDataSource([ Permission, Group ]);
     await Permission.save({
       codeName: 'delete-users',
       name: 'Permission to delete users',
     });
     await dataSource.destroy();
->>>>>>> 845bd95f
   });
 
   it('should work as expected.', async () => {
@@ -55,12 +37,7 @@
 
     await createGroup(args);
 
-<<<<<<< HEAD
-    const dataSource = createTestDataSource([ Group, Permission ]);
-    await dataSource.initialize();
-=======
     const dataSource = await createAndInitializeDataSource([ Permission, Group ], { dropSchema: false });
->>>>>>> 845bd95f
 
     try {
       const group = await Group.findOneOrFail({
