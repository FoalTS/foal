--- conflicted
+++ resolved
@@ -7,11 +7,7 @@
 // FoalTS
 import { controller, createApp, Dependency, Get, HttpResponseOK, IAppController, ServiceManager } from '@foal/core';
 import { Entity, DataSource, PrimaryGeneratedColumn, Repository } from '@foal/typeorm/node_modules/typeorm';
-<<<<<<< HEAD
-import { createTestDataSource } from '../../../common';
-=======
 import { createAndInitializeDataSource } from '../../../common';
->>>>>>> 845bd95f
 
 describe('Feature: Using interfaces and generic classes for services', () => {
 
@@ -73,13 +69,7 @@
     }
 
     async function main() {
-<<<<<<< HEAD
-      dataSource = createTestDataSource([ Product ]);
-      await dataSource.initialize();
-
-=======
       dataSource = await createAndInitializeDataSource([ Product ]);
->>>>>>> 845bd95f
       const productRepository = dataSource.getRepository(Product);
 
       const serviceManager = new ServiceManager()
