// std
import { strictEqual } from 'assert';

// 3p
<<<<<<< HEAD
=======
import { DataSource } from '@foal/typeorm/node_modules/typeorm';
>>>>>>> 845bd95f
import * as request from 'supertest';

// FoalTS
import {
  Config,
  Context,
  controller,
  createSession,
  dependency,
  HttpResponseCreated,
  HttpResponseNoContent,
  HttpResponseUnauthorized,
  Post,
  UseSessions,
  ValidateBody,
  verifyPassword,
} from '@foal/core';
import { DatabaseSession, TypeORMStore } from '@foal/typeorm';
<<<<<<< HEAD
import { createAppWithDB, createFixtureUser, credentialsSchema, readCookie, ShutDownApp, User } from '../../../common';
=======
import { createFixtureUser, createAndInitializeDataSource, credentialsSchema, readCookie, User } from '../../../common';
>>>>>>> 845bd95f

describe('Feature: Stateful CSRF protection in a Single-Page Application', () => {

  /* ======================= DOCUMENTATION BEGIN ======================= */

  // auth.controller.ts
  class AuthController {
    @dependency
    // "Store" documentation
    store: TypeORMStore;

    @Post('/login')
    @ValidateBody(credentialsSchema)
    @UseSessions({
      cookie: true,
      required: false,
      // Nothing in documentation
      store: TypeORMStore,
    })
    async login(ctx: Context) {
      const user = await User.findOneBy({ email: ctx.request.body.email });

      if (!user) {
        return new HttpResponseUnauthorized();
      }

      if (!await verifyPassword(ctx.request.body.password, user.password)) {
        return new HttpResponseUnauthorized();
      }

      ctx.session = ctx.session || await createSession(this.store);
      ctx.session.setUser(user);

      return new HttpResponseNoContent();
    }
  }

  // api.controller.ts
  @UseSessions({
    cookie: true,
    required: true,
    // Nothing in documentation
    store: TypeORMStore,
  })
  class ApiController {
    @Post('/products')
    createProduct() {
      return new HttpResponseCreated();
    }
  }

  /* ======================= DOCUMENTATION END ========================= */

  class AppController {
    subControllers = [
      controller('', AuthController),
      controller('/api', ApiController),
    ];
  }

  const csrfCookieName = 'Custom-XSRF-Token';

<<<<<<< HEAD
=======
  let dataSource: DataSource;
>>>>>>> 845bd95f
  let user: User;

  let app: any;
  let shutDownApp: ShutDownApp;

  let sessionToken: string;
  let csrfToken: string;

  before(async () => {
    Config.set('settings.session.csrf.enabled', true);
    Config.set('settings.session.csrf.cookie.name', csrfCookieName);

<<<<<<< HEAD
    ({ app, shutDownApp } = await createAppWithDB(AppController, [ User, DatabaseSession ]));
=======
    dataSource = await createAndInitializeDataSource([ User, DatabaseSession ]);
>>>>>>> 845bd95f

    user = await createFixtureUser(1);
    await user.save();
  });

  after(async () => {
    Config.remove('settings.session.csrf.enabled');
    Config.remove('settings.session.csrf.cookie.name');

<<<<<<< HEAD
    if (shutDownApp) {
      await shutDownApp();
=======
    if (dataSource) {
      await dataSource.destroy();
>>>>>>> 845bd95f
    }
  });

  it('Step 1: User logs in and gets a CSRF token.', () => {
    return request(app)
      .post('/login')
      .send({
        email: user.email,
        password: 'password1',
      })
      .expect(204)
      .then(response => {
        const cookies: string[] = response.header['set-cookie'];
        strictEqual(cookies.length, 2, 'Expected two cookies in the response.');

        sessionToken = readCookie(cookies, 'sessionID').value;
        csrfToken = readCookie(cookies, csrfCookieName).value;
      });
  });

  it('Step 2: User cannot access POST routes with no CSRF token.', () => {
    return request(app)
      .post('/api/products')
      .set('Cookie', [
        `sessionID=${sessionToken}`,
        // The CSRF cookie is not required.
      ])
      .expect(403)
      .expect('CSRF token missing or incorrect.');
  });

  it('Step 3: User can access POST routes with the CSRF token.', () => {
    return request(app)
      .post('/api/products')
      .set('Cookie', [
        `sessionID=${sessionToken}`,
        // The CSRF cookie is not required.
      ])
      .set('X-XSRF-TOKEN', csrfToken)
      .expect(201);
  });

});<|MERGE_RESOLUTION|>--- conflicted
+++ resolved
@@ -2,10 +2,7 @@
 import { strictEqual } from 'assert';
 
 // 3p
-<<<<<<< HEAD
-=======
 import { DataSource } from '@foal/typeorm/node_modules/typeorm';
->>>>>>> 845bd95f
 import * as request from 'supertest';
 
 // FoalTS
@@ -24,11 +21,7 @@
   verifyPassword,
 } from '@foal/core';
 import { DatabaseSession, TypeORMStore } from '@foal/typeorm';
-<<<<<<< HEAD
-import { createAppWithDB, createFixtureUser, credentialsSchema, readCookie, ShutDownApp, User } from '../../../common';
-=======
 import { createFixtureUser, createAndInitializeDataSource, credentialsSchema, readCookie, User } from '../../../common';
->>>>>>> 845bd95f
 
 describe('Feature: Stateful CSRF protection in a Single-Page Application', () => {
 
@@ -91,14 +84,10 @@
 
   const csrfCookieName = 'Custom-XSRF-Token';
 
-<<<<<<< HEAD
-=======
   let dataSource: DataSource;
->>>>>>> 845bd95f
   let user: User;
 
   let app: any;
-  let shutDownApp: ShutDownApp;
 
   let sessionToken: string;
   let csrfToken: string;
@@ -107,11 +96,7 @@
     Config.set('settings.session.csrf.enabled', true);
     Config.set('settings.session.csrf.cookie.name', csrfCookieName);
 
-<<<<<<< HEAD
-    ({ app, shutDownApp } = await createAppWithDB(AppController, [ User, DatabaseSession ]));
-=======
     dataSource = await createAndInitializeDataSource([ User, DatabaseSession ]);
->>>>>>> 845bd95f
 
     user = await createFixtureUser(1);
     await user.save();
@@ -121,13 +106,8 @@
     Config.remove('settings.session.csrf.enabled');
     Config.remove('settings.session.csrf.cookie.name');
 
-<<<<<<< HEAD
-    if (shutDownApp) {
-      await shutDownApp();
-=======
     if (dataSource) {
       await dataSource.destroy();
->>>>>>> 845bd95f
     }
   });
 
