--- conflicted
+++ resolved
@@ -2,25 +2,17 @@
 import { strictEqual } from 'assert';
 
 // 3p
-<<<<<<< HEAD
-import { BaseEntity, Column, Entity, PrimaryGeneratedColumn } from '@foal/typeorm/node_modules/typeorm';
-=======
 import { BaseEntity, Column, Entity, DataSource, PrimaryGeneratedColumn } from '@foal/typeorm/node_modules/typeorm';
->>>>>>> 845bd95f
 import * as request from 'supertest';
 
 // FoalTS
 import {
-  Config, Context, controller, createSession,
+  Config, Context, controller, createApp, createSession,
   dependency, Get, Hook, HttpResponseForbidden, HttpResponseOK,
   HttpResponseUnauthorized, IAppController, Post, Store, UseSessions
 } from '@foal/core';
 import { DatabaseSession, fetchUser } from '@foal/typeorm';
-<<<<<<< HEAD
-import { createAppWithDB, getTypeORMStorePath, ShutDownApp } from '../../../common';
-=======
 import { createAndInitializeDataSource, getTypeORMStorePath } from '../../../common';
->>>>>>> 845bd95f
 
 describe('Feature: Controlling access with static roles', () => {
 
@@ -29,17 +21,11 @@
   beforeEach(() => Config.set('settings.session.store', getTypeORMStorePath()));
 
   let app: any;
-  let shutDownApp: ShutDownApp;
 
   afterEach(async () => {
     Config.remove('settings.session.store');
-<<<<<<< HEAD
-    if (shutDownApp) {
-      await shutDownApp();
-=======
     if (dataSource) {
       await dataSource.destroy();
->>>>>>> 845bd95f
     }
   });
 
@@ -116,12 +102,8 @@
       }
     }
 
-<<<<<<< HEAD
-    ({ app, shutDownApp } = await createAppWithDB(AppController, [ User, DatabaseSession ]));
-=======
     const app = await createApp(AppController);
     dataSource = await createAndInitializeDataSource([ User, DatabaseSession ]);
->>>>>>> 845bd95f
 
     const user = new User();
     user.roles = [ 'user' ];
