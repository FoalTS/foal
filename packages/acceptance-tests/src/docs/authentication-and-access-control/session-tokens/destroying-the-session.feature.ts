--- conflicted
+++ resolved
@@ -11,6 +11,7 @@
   Config,
   Context,
   controller,
+  createApp,
   createSession,
   HttpResponseNoContent,
   IAppController,
@@ -21,20 +22,11 @@
   UseSessions
 } from '@foal/core';
 import { DatabaseSession } from '@foal/typeorm';
-<<<<<<< HEAD
-import { createAppWithDB, getTypeORMStorePath, ShutDownApp } from '../../../common';
-
-describe('Feature: Destroying the session', () => {
-
-  let app: any;
-  let shutDownApp: ShutDownApp;
-=======
 import { createAndInitializeDataSource, getTypeORMStorePath } from '../../../common';
 
 describe('Feature: Destroying the session', () => {
 
   let dataSource: DataSource;
->>>>>>> 845bd95f
 
   beforeEach(() => {
     Config.set('settings.session.store', getTypeORMStorePath());
@@ -42,13 +34,8 @@
 
   afterEach(async () => {
     Config.remove('settings.session.store');
-<<<<<<< HEAD
-    if (shutDownApp) {
-      await shutDownApp();
-=======
     if (dataSource) {
       await dataSource.destroy();
->>>>>>> 845bd95f
     }
   });
 
@@ -78,14 +65,8 @@
     }
 
     const services = new ServiceManager();
-<<<<<<< HEAD
-
-    ({ app, shutDownApp } = await createAppWithDB(AppController, [ DatabaseSession ], { serviceManager: services }));
-
-=======
     const app = await createApp(AppController, { serviceManager: services });
     dataSource = await createAndInitializeDataSource([ DatabaseSession ]);
->>>>>>> 845bd95f
     const store = services.get(Store);
 
     const session = await createSession(store);
