// std
import { strictEqual } from 'assert';

// 3p
import * as request from 'supertest';
import { DataSource } from '@foal/typeorm/node_modules/typeorm';

// FoalTS
import {
  Config,
  Context,
  controller,
  createSession,
  dependency,
  HttpResponseOK,
  IAppController,
  Post,
  Store,
  UseSessions
} from '@foal/core';
import { DatabaseSession } from '@foal/typeorm';
<<<<<<< HEAD
import { createAppWithDB, getTypeORMStorePath, ShutDownApp } from '../../../common';

describe('Feature: Do not Auto-Create the Session when using sessions with cookies', async () => {

  let app: any;
  let shutDownApp: ShutDownApp;
=======
import { createAndInitializeDataSource, getTypeORMStorePath } from '../../../common';

describe('Feature: Do not Auto-Create the Session when using sessions with cookies', async () => {

  let dataSource: DataSource;
>>>>>>> 845bd95f

  beforeEach(() => {
    Config.set('settings.session.store', getTypeORMStorePath());
  });

  afterEach(async () => {
    Config.remove('settings.session.store');
<<<<<<< HEAD
    if (shutDownApp) {
      await shutDownApp();
=======
    if (dataSource) {
      await dataSource.destroy();
>>>>>>> 845bd95f
    }
  });

  it('Example: Simple usage.', async () => {

    let alreadyExists = true;

    /* ======================= DOCUMENTATION BEGIN ======================= */

    class ApiController {
      @dependency
      store: Store;

      @Post('/login')
      @UseSessions({ cookie: true, create: false })
      async login(ctx: Context) {
        // Check the credentials...

        // ctx.session is potentially undefined
        if (!ctx.session) {
          // Not in the documentation:
          alreadyExists = false;
          ctx.session = await createSession(this.store);
        }

        return new HttpResponseOK();
      }

    }

    /* ======================= DOCUMENTATION END ========================= */

    class AppController implements IAppController {
      subControllers = [
        controller('/api', ApiController),
      ];
    }

<<<<<<< HEAD
    ({ app, shutDownApp } = await createAppWithDB(AppController, [ DatabaseSession ]));
=======
    const app = await createApp(AppController);
    dataSource = await createAndInitializeDataSource([ DatabaseSession ]);
>>>>>>> 845bd95f

    strictEqual(alreadyExists, true);

    const response = await request(app)
      .post('/api/login')
      .send()
      .expect(200);

    strictEqual(alreadyExists, false);
    strictEqual(response.get('Set-Cookie').length, 1);
  });

});<|MERGE_RESOLUTION|>--- conflicted
+++ resolved
@@ -10,6 +10,7 @@
   Config,
   Context,
   controller,
+  createApp,
   createSession,
   dependency,
   HttpResponseOK,
@@ -19,20 +20,11 @@
   UseSessions
 } from '@foal/core';
 import { DatabaseSession } from '@foal/typeorm';
-<<<<<<< HEAD
-import { createAppWithDB, getTypeORMStorePath, ShutDownApp } from '../../../common';
-
-describe('Feature: Do not Auto-Create the Session when using sessions with cookies', async () => {
-
-  let app: any;
-  let shutDownApp: ShutDownApp;
-=======
 import { createAndInitializeDataSource, getTypeORMStorePath } from '../../../common';
 
 describe('Feature: Do not Auto-Create the Session when using sessions with cookies', async () => {
 
   let dataSource: DataSource;
->>>>>>> 845bd95f
 
   beforeEach(() => {
     Config.set('settings.session.store', getTypeORMStorePath());
@@ -40,13 +32,8 @@
 
   afterEach(async () => {
     Config.remove('settings.session.store');
-<<<<<<< HEAD
-    if (shutDownApp) {
-      await shutDownApp();
-=======
     if (dataSource) {
       await dataSource.destroy();
->>>>>>> 845bd95f
     }
   });
 
@@ -85,12 +72,8 @@
       ];
     }
 
-<<<<<<< HEAD
-    ({ app, shutDownApp } = await createAppWithDB(AppController, [ DatabaseSession ]));
-=======
     const app = await createApp(AppController);
     dataSource = await createAndInitializeDataSource([ DatabaseSession ]);
->>>>>>> 845bd95f
 
     strictEqual(alreadyExists, true);
 
