// 3p
import * as request from 'supertest';
import { DataSource } from '@foal/typeorm/node_modules/typeorm';

// FoalTS
import {
  Config, controller, Get, HttpResponseOK, IAppController, UseSessions
} from '@foal/core';
import { DatabaseSession } from '@foal/typeorm';
<<<<<<< HEAD
import { createAppWithDB, getTypeORMStorePath, ShutDownApp } from '../../../common';

describe('Feature: Requiring the session cookie', async () => {

  let app: any;
  let shutDownApp: ShutDownApp;
=======
import { createAndInitializeDataSource, getTypeORMStorePath } from '../../../common';

describe('Feature: Requiring the session cookie', async () => {

  let dataSource: DataSource;
>>>>>>> 845bd95f

  beforeEach(() => {
    Config.set('settings.session.store', getTypeORMStorePath());
  });

  afterEach(async () => {
    Config.remove('settings.session.store');
<<<<<<< HEAD
    if (shutDownApp) {
      await shutDownApp();
=======
    if (dataSource) {
      await dataSource.destroy();
>>>>>>> 845bd95f
    }
  });

  it('Example: Simple example.', async () => {

    /* ======================= DOCUMENTATION BEGIN ======================= */

    class ApiController {

      @Get('/products')
      @UseSessions({ cookie: true, required: true })
      readProducts() {
        return new HttpResponseOK([]);
      }

    }

    /* ======================= DOCUMENTATION END ========================= */

    class AppController implements IAppController {
      subControllers = [
        controller('/api', ApiController),
      ];
    }

<<<<<<< HEAD
    ({ app, shutDownApp } = await createAppWithDB(AppController, [ DatabaseSession ]));
=======
    const app = await createApp(AppController);
    dataSource = await createAndInitializeDataSource([ DatabaseSession ]);
>>>>>>> 845bd95f

    await request(app)
      .get('/api/products')
      .expect(400)
      .expect({
        code: 'invalid_request',
        description: 'Session cookie not found.'
      });

  });

});<|MERGE_RESOLUTION|>--- conflicted
+++ resolved
@@ -4,23 +4,14 @@
 
 // FoalTS
 import {
-  Config, controller, Get, HttpResponseOK, IAppController, UseSessions
+  Config, controller, createApp, Get, HttpResponseOK, IAppController, UseSessions
 } from '@foal/core';
 import { DatabaseSession } from '@foal/typeorm';
-<<<<<<< HEAD
-import { createAppWithDB, getTypeORMStorePath, ShutDownApp } from '../../../common';
-
-describe('Feature: Requiring the session cookie', async () => {
-
-  let app: any;
-  let shutDownApp: ShutDownApp;
-=======
 import { createAndInitializeDataSource, getTypeORMStorePath } from '../../../common';
 
 describe('Feature: Requiring the session cookie', async () => {
 
   let dataSource: DataSource;
->>>>>>> 845bd95f
 
   beforeEach(() => {
     Config.set('settings.session.store', getTypeORMStorePath());
@@ -28,13 +19,8 @@
 
   afterEach(async () => {
     Config.remove('settings.session.store');
-<<<<<<< HEAD
-    if (shutDownApp) {
-      await shutDownApp();
-=======
     if (dataSource) {
       await dataSource.destroy();
->>>>>>> 845bd95f
     }
   });
 
@@ -60,12 +46,8 @@
       ];
     }
 
-<<<<<<< HEAD
-    ({ app, shutDownApp } = await createAppWithDB(AppController, [ DatabaseSession ]));
-=======
     const app = await createApp(AppController);
     dataSource = await createAndInitializeDataSource([ DatabaseSession ]);
->>>>>>> 845bd95f
 
     await request(app)
       .get('/api/products')
