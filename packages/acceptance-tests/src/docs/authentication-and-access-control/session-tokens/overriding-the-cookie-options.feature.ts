--- conflicted
+++ resolved
@@ -7,23 +7,14 @@
 
 // FoalTS
 import {
-  Config, Get, HttpResponseOK, UseSessions,
+  Config, createApp, Get, HttpResponseOK, UseSessions,
 } from '@foal/core';
 import { DatabaseSession } from '@foal/typeorm';
-<<<<<<< HEAD
-import { createAppWithDB, getTypeORMStorePath, ShutDownApp } from '../../../common';
-
-describe('Feature: Overriding the cookie options', async () => {
-
-  let app: any;
-  let shutDownApp: ShutDownApp;
-=======
 import { createAndInitializeDataSource, getTypeORMStorePath } from '../../../common';
 
 describe('Feature: Overriding the cookie options', async () => {
 
   let dataSource: DataSource;
->>>>>>> 845bd95f
 
   beforeEach(() => {
     Config.set('settings.session.store', getTypeORMStorePath());
@@ -37,13 +28,8 @@
     Config.remove('settings.session.cookie.path');
     Config.remove('settings.session.cookie.sameSite');
     Config.remove('settings.session.cookie.secure');
-<<<<<<< HEAD
-    if (shutDownApp) {
-      await shutDownApp();
-=======
     if (dataSource) {
       await dataSource.destroy();
->>>>>>> 845bd95f
     }
   });
 
@@ -58,12 +44,8 @@
 
     }
 
-<<<<<<< HEAD
-    ({ app, shutDownApp } = await createAppWithDB(AppController, [ DatabaseSession ]));
-=======
     const app = await createApp(AppController);
     dataSource = await createAndInitializeDataSource([ DatabaseSession ]);
->>>>>>> 845bd95f
 
     Config.set('settings.session.cookie.name', 'xxx');
     Config.set('settings.session.cookie.domain', 'example.com');
