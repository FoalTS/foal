// 3p
import * as request from 'supertest';
import { DataSource } from '@foal/typeorm/node_modules/typeorm';

// FoalTS
import {
  Config,
  Context,
  controller,
  createSession,
  Get,
  HttpResponseNoContent,
  HttpResponseOK,
  IAppController,
  Post,
  ServiceManager,
  Store,
  UseSessions
} from '@foal/core';
import { DatabaseSession } from '@foal/typeorm';
<<<<<<< HEAD
import { createAppWithDB, getTypeORMStorePath, ShutDownApp } from '../../../common';

describe('Feature: Saving and reading content', () => {

  let app: any;
  let shutDownApp: ShutDownApp;
=======
import { createAndInitializeDataSource, getTypeORMStorePath } from '../../../common';

describe('Feature: Saving and reading content', () => {

  let dataSource: DataSource;
>>>>>>> 845bd95f

  beforeEach(() => {
    Config.set('settings.session.store', getTypeORMStorePath());
  });

  afterEach(async () => {
    Config.remove('settings.session.store');
<<<<<<< HEAD
    if (shutDownApp) {
      await shutDownApp();
=======
    if (dataSource) {
      await dataSource.destroy();
>>>>>>> 845bd95f
    }
  });

  it('Example: Usage with premium and free plans', async () => {

    /* ======================= DOCUMENTATION BEGIN ======================= */

    @UseSessions(/* ... */)
    class ApiController {

      @Post('/subscribe')
      subscribe(ctx: Context) {
        const plan = ctx.session!.get<string>('plan', 'free');
        // ...
        // Not in the documentation
        return new HttpResponseOK(plan);
      }

      @Post('/choose-premium-plan')
      choosePremimumPlan(ctx: Context) {
        ctx.session!.set('plan', 'premium');
        return new HttpResponseNoContent();
      }
    }

    /* ======================= DOCUMENTATION END ========================= */

    class AppController implements IAppController {
      subControllers = [
        controller('/api', ApiController),
      ];
    }

    const services = new ServiceManager();
<<<<<<< HEAD

    ({ app, shutDownApp } = await createAppWithDB(AppController, [ DatabaseSession ], { serviceManager: services }));

=======
    const app = await createApp(AppController, { serviceManager: services });
    dataSource = await createAndInitializeDataSource([ DatabaseSession ]);
>>>>>>> 845bd95f
    const store = services.get(Store);

    const session = await createSession(store);
    await session.commit();

    await request(app)
      .post('/api/subscribe')
      .set('Authorization', `Bearer ${session.getToken()}`)
      .send()
      .expect(200)
      .expect('free');

    await request(app)
      .post('/api/choose-premium-plan')
      .set('Authorization', `Bearer ${session.getToken()}`)
      .send()
      .expect(204);

    await request(app)
      .post('/api/subscribe')
      .set('Authorization', `Bearer ${session.getToken()}`)
      .send()
      .expect(200)
      .expect('premium');
  });

  it('Example: Save content temporarily (flash sessions)', async () => {

    @UseSessions({ required: true })
    class AppController implements IAppController {
<<<<<<< HEAD
=======

>>>>>>> 845bd95f
      @Post('/add-flash-content')
      addFlashContent(ctx: Context) {
        /* ======================= DOCUMENTATION BEGIN ======================= */
        ctx.session!.set('error', 'Incorrect email or password', { flash: true });
        /* ======================= DOCUMENTATION END ========================= */

        return new HttpResponseOK();
      }

      @Get('/read-flash-content')
      readFlashContent(ctx: Context) {
        return new HttpResponseOK(
          ctx.session!.get<string>('error', 'No error')
        );
      }
    }

    const services = new ServiceManager();
<<<<<<< HEAD
    ({ app, shutDownApp } = await createAppWithDB(AppController, [ DatabaseSession ], { serviceManager: services }));

=======
    const app = await createApp(AppController, { serviceManager: services });
    dataSource = await createAndInitializeDataSource([ DatabaseSession ]);
>>>>>>> 845bd95f
    const store = services.get(Store);

    const session = await createSession(store);
    await session.commit();

    await request(app)
      .get('/read-flash-content')
      .set('Authorization', `Bearer ${session.getToken()}`)
      .expect(200)
      .expect('No error');

    await request(app)
      .post('/add-flash-content')
      .set('Authorization', `Bearer ${session.getToken()}`)
      .send()
      .expect(200);

    await request(app)
      .get('/read-flash-content')
      .set('Authorization', `Bearer ${session.getToken()}`)
      .expect(200)
      .expect('Incorrect email or password');

    await request(app)
      .get('/read-flash-content')
      .set('Authorization', `Bearer ${session.getToken()}`)
      .expect(200)
      .expect('No error');
  });

});<|MERGE_RESOLUTION|>--- conflicted
+++ resolved
@@ -7,6 +7,7 @@
   Config,
   Context,
   controller,
+  createApp,
   createSession,
   Get,
   HttpResponseNoContent,
@@ -18,20 +19,11 @@
   UseSessions
 } from '@foal/core';
 import { DatabaseSession } from '@foal/typeorm';
-<<<<<<< HEAD
-import { createAppWithDB, getTypeORMStorePath, ShutDownApp } from '../../../common';
-
-describe('Feature: Saving and reading content', () => {
-
-  let app: any;
-  let shutDownApp: ShutDownApp;
-=======
 import { createAndInitializeDataSource, getTypeORMStorePath } from '../../../common';
 
 describe('Feature: Saving and reading content', () => {
 
   let dataSource: DataSource;
->>>>>>> 845bd95f
 
   beforeEach(() => {
     Config.set('settings.session.store', getTypeORMStorePath());
@@ -39,13 +31,8 @@
 
   afterEach(async () => {
     Config.remove('settings.session.store');
-<<<<<<< HEAD
-    if (shutDownApp) {
-      await shutDownApp();
-=======
     if (dataSource) {
       await dataSource.destroy();
->>>>>>> 845bd95f
     }
   });
 
@@ -80,14 +67,8 @@
     }
 
     const services = new ServiceManager();
-<<<<<<< HEAD
-
-    ({ app, shutDownApp } = await createAppWithDB(AppController, [ DatabaseSession ], { serviceManager: services }));
-
-=======
     const app = await createApp(AppController, { serviceManager: services });
     dataSource = await createAndInitializeDataSource([ DatabaseSession ]);
->>>>>>> 845bd95f
     const store = services.get(Store);
 
     const session = await createSession(store);
@@ -118,10 +99,6 @@
 
     @UseSessions({ required: true })
     class AppController implements IAppController {
-<<<<<<< HEAD
-=======
-
->>>>>>> 845bd95f
       @Post('/add-flash-content')
       addFlashContent(ctx: Context) {
         /* ======================= DOCUMENTATION BEGIN ======================= */
@@ -140,13 +117,8 @@
     }
 
     const services = new ServiceManager();
-<<<<<<< HEAD
-    ({ app, shutDownApp } = await createAppWithDB(AppController, [ DatabaseSession ], { serviceManager: services }));
-
-=======
     const app = await createApp(AppController, { serviceManager: services });
     dataSource = await createAndInitializeDataSource([ DatabaseSession ]);
->>>>>>> 845bd95f
     const store = services.get(Store);
 
     const session = await createSession(store);
