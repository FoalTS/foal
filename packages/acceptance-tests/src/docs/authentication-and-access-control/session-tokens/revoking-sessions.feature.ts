// std
import { notStrictEqual, strictEqual } from 'assert';

// 3p
import { DataSource } from '@foal/typeorm/node_modules/typeorm';

// FoalTS
import { Config, createService, createSession, readSession, Store } from '@foal/core';
import { DatabaseSession } from '@foal/typeorm';
<<<<<<< HEAD
import { createTestDataSource, getTypeORMStorePath } from '../../../common';
import { DataSource } from 'typeorm';
=======
import { createAndInitializeDataSource, getTypeORMStorePath } from '../../../common';
>>>>>>> 845bd95f

describe('Feature: Revoking sessions', () => {

  let dataSource: DataSource;

  beforeEach(() => {
    Config.set('settings.session.store', getTypeORMStorePath());
  });

  afterEach(async () => {
    Config.remove('settings.session.store');
    if (dataSource) {
      await dataSource.destroy();
    }
  });

  it('Scenario: Revoking one session.', async () => {

    /* ======================= DOCUMENTATION BEGIN ======================= */

    async function main({ token }: { token: string }) {
      // await dataSource.initialize();

      const store = createService(Store);
      await store.boot();

      const session = await readSession(store, token);
      if (session) {
        await session.destroy();
      }
    }

    /* ======================= DOCUMENTATION END ========================= */

    const store = createService(Store);

<<<<<<< HEAD
    dataSource = createTestDataSource([ DatabaseSession ]);
    await dataSource.initialize();
=======
    dataSource = await createAndInitializeDataSource([ DatabaseSession ]);
>>>>>>> 845bd95f

    const session = await createSession(store);
    await session.commit();

    notStrictEqual(await readSession(store, session.getToken()), null);

    await main({ token: session.getToken() });

    strictEqual(await readSession(store, session.getToken()), null);

  });

  it('Scenario: Revoking all sessions.', async () => {

    /* ======================= DOCUMENTATION BEGIN ======================= */

    async function main() {
      // await dataSource.initialize();

      const store = createService(Store);
      await store.boot();
      await store.clear();
    }

    /* ======================= DOCUMENTATION END ========================= */

    const store = createService(Store);

<<<<<<< HEAD
    dataSource = createTestDataSource([ DatabaseSession ]);
    await dataSource.initialize();
=======
    dataSource = await createAndInitializeDataSource([ DatabaseSession ]);
>>>>>>> 845bd95f

    const session = await createSession(store);
    await session.commit();
    const session2 = await createSession(store);
    await session2.commit();

    notStrictEqual(await readSession(store, session.getToken()), null);
    notStrictEqual(await readSession(store, session2.getToken()), null);

    await main();

    strictEqual(await readSession(store, session.getToken()), null);
    strictEqual(await readSession(store, session2.getToken()), null);

  });

});<|MERGE_RESOLUTION|>--- conflicted
+++ resolved
@@ -7,12 +7,7 @@
 // FoalTS
 import { Config, createService, createSession, readSession, Store } from '@foal/core';
 import { DatabaseSession } from '@foal/typeorm';
-<<<<<<< HEAD
-import { createTestDataSource, getTypeORMStorePath } from '../../../common';
-import { DataSource } from 'typeorm';
-=======
 import { createAndInitializeDataSource, getTypeORMStorePath } from '../../../common';
->>>>>>> 845bd95f
 
 describe('Feature: Revoking sessions', () => {
 
@@ -49,12 +44,7 @@
 
     const store = createService(Store);
 
-<<<<<<< HEAD
-    dataSource = createTestDataSource([ DatabaseSession ]);
-    await dataSource.initialize();
-=======
     dataSource = await createAndInitializeDataSource([ DatabaseSession ]);
->>>>>>> 845bd95f
 
     const session = await createSession(store);
     await session.commit();
@@ -83,12 +73,7 @@
 
     const store = createService(Store);
 
-<<<<<<< HEAD
-    dataSource = createTestDataSource([ DatabaseSession ]);
-    await dataSource.initialize();
-=======
     dataSource = await createAndInitializeDataSource([ DatabaseSession ]);
->>>>>>> 845bd95f
 
     const session = await createSession(store);
     await session.commit();
