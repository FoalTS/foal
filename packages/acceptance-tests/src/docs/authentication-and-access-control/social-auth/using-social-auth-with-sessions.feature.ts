// std
import { deepStrictEqual, strictEqual } from 'assert';

// 3p
<<<<<<< HEAD
import { DataSource, BaseEntity, Column, Entity, PrimaryGeneratedColumn } from '@foal/typeorm/node_modules/typeorm';
=======
import { BaseEntity, Column, DataSource, Entity, PrimaryGeneratedColumn } from '@foal/typeorm/node_modules/typeorm';
>>>>>>> 845bd95f

// FoalTS
import {
  Config,
  Context,
  createController,
  createSession,
  dependency,
  Get,
  HttpResponseRedirect,
  Store,
  UseSessions,
} from '@foal/core';
import { GoogleProvider } from '@foal/social';
<<<<<<< HEAD
import { createTestDataSource, getTypeORMStorePath } from '../../../common';
=======
import { createAndInitializeDataSource, getTypeORMStorePath } from '../../../common';
>>>>>>> 845bd95f
import { DatabaseSession } from '@foal/typeorm';

describe('Feature: Using social auth with sessions', () => {

  let dataSource: DataSource;

  before(() => {
    Config.set('settings.session.store', getTypeORMStorePath());
  });

  after(async () => {
    Config.remove('settings.session.store');
    if (dataSource) {
      await dataSource.destroy();
    }
  });

  it('Example: Simple auth controller.', async () => {

    /* ======================= DOCUMENTATION BEGIN ======================= */

    @Entity()
    class User extends BaseEntity {

      @PrimaryGeneratedColumn()
      id: number;

      @Column({ unique: true })
      email: string;

    }

    class AuthController {
      @dependency
      google: GoogleProvider;

      @dependency
      store: Store;

      @Get('/signin/google')
      redirectToGoogle() {
        return this.google.redirect();
      }

      @Get('/signin/google/callback')
      @UseSessions({
        cookie: true,
      })
      async handleGoogleRedirection(ctx: Context<User>) {
        const { userInfo } = await this.google.getUserInfo<{ email: string }>(ctx);

        if (!userInfo.email) {
          throw new Error('Google should have returned an email address.');
        }

        let user = await User.findOneBy({ email: userInfo.email });

        if (!user) {
          // If the user has not already signed up, then add them to the database.
          user = new User();
          user.email = userInfo.email;
          await user.save();
        }

        ctx.session!.setUser(user);

        return new HttpResponseRedirect('/');
      }

    }

    /* ======================= DOCUMENTATION END ========================= */

<<<<<<< HEAD
    dataSource = createTestDataSource([ User, DatabaseSession ]);
    await dataSource.initialize();
=======
    dataSource = await createAndInitializeDataSource([ User, DatabaseSession ]);
>>>>>>> 845bd95f

    const user = new User();
    user.email = 'jane.doe@foalts.org';
    await user.save();

    const googleProviderMock = {
      getUserInfo(ctx: Context) {
        if (ctx.request.query.code === 'known_user') {
          return {
            userInfo: { email: 'jane.doe@foalts.org' }
          };
        } else {
          return {
            userInfo: { email: 'unknown@foalts.org' }
          };
        }
      }
    }

    const controller = createController(AuthController, {
      google: googleProviderMock
    });

    // Known user
    const ctx = new Context<User>({
      query: {
        code: 'known_user'
      }
    });
    ctx.session = await createSession({} as any);

    strictEqual(ctx.session.userId, null);

    await controller.handleGoogleRedirection(ctx);

    deepStrictEqual(ctx.session.userId, user.id);

    // Unknown user
    const ctx2 = new Context<User>({
      query: {
        code: 'unknown_user'
      }
    });
    ctx2.session = await createSession({} as any);

    strictEqual(ctx2.session.userId, null);
    strictEqual(await User.findOneBy({ email: 'unknown@foalts.org' }), null);

    await controller.handleGoogleRedirection(ctx2);

    const user2 = await User.findOneByOrFail({ email: 'unknown@foalts.org' })

    deepStrictEqual(ctx2.session.userId, user2.id);
  });

});<|MERGE_RESOLUTION|>--- conflicted
+++ resolved
@@ -2,11 +2,7 @@
 import { deepStrictEqual, strictEqual } from 'assert';
 
 // 3p
-<<<<<<< HEAD
-import { DataSource, BaseEntity, Column, Entity, PrimaryGeneratedColumn } from '@foal/typeorm/node_modules/typeorm';
-=======
 import { BaseEntity, Column, DataSource, Entity, PrimaryGeneratedColumn } from '@foal/typeorm/node_modules/typeorm';
->>>>>>> 845bd95f
 
 // FoalTS
 import {
@@ -21,11 +17,7 @@
   UseSessions,
 } from '@foal/core';
 import { GoogleProvider } from '@foal/social';
-<<<<<<< HEAD
-import { createTestDataSource, getTypeORMStorePath } from '../../../common';
-=======
 import { createAndInitializeDataSource, getTypeORMStorePath } from '../../../common';
->>>>>>> 845bd95f
 import { DatabaseSession } from '@foal/typeorm';
 
 describe('Feature: Using social auth with sessions', () => {
@@ -99,12 +91,7 @@
 
     /* ======================= DOCUMENTATION END ========================= */
 
-<<<<<<< HEAD
-    dataSource = createTestDataSource([ User, DatabaseSession ]);
-    await dataSource.initialize();
-=======
     dataSource = await createAndInitializeDataSource([ User, DatabaseSession ]);
->>>>>>> 845bd95f
 
     const user = new User();
     user.email = 'jane.doe@foalts.org';
