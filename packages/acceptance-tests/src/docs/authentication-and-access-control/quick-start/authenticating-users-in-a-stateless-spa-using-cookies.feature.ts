--- conflicted
+++ resolved
@@ -11,6 +11,7 @@
   Config,
   Context,
   controller,
+  createApp,
   Get,
   hashPassword,
   HttpResponseOK,
@@ -21,17 +22,12 @@
   verifyPassword
 } from '@foal/core';
 import { getSecretOrPrivateKey, JWTRequired, removeAuthCookie, setAuthCookie } from '@foal/jwt';
-<<<<<<< HEAD
-import { createAppWithDB, readCookie, ShutDownApp, writeCookie } from '../../../common';
-=======
 import { createAndInitializeDataSource, readCookie, writeCookie } from '../../../common';
->>>>>>> 845bd95f
 
 describe('Feature: Authenticating users in a stateless SPA using cookies', () => {
 
   let dataSource: DataSource;
   let app: any;
-  let shutDownApp: ShutDownApp;
 
   let token: string;
   let response: request.Response|undefined;
@@ -142,24 +138,15 @@
   before(async () => {
     Config.set('settings.jwt.secret', 'Ak0WcVcGuOoFuZ4oqF1tgqbW6dIAeSacIN6h7qEyJM8=');
     Config.set('settings.jwt.secretEncoding', 'base64');
-<<<<<<< HEAD
-    ({ app, shutDownApp } = await createAppWithDB(AppController, [ User ]));
-=======
     app = await createApp(AppController);
     dataSource = await createAndInitializeDataSource([ User ]);
->>>>>>> 845bd95f
   });
 
   after(async () => {
     Config.remove('settings.jwt.secret');
     Config.remove('settings.jwt.secretEncoding');
-<<<<<<< HEAD
-    if (shutDownApp) {
-      await shutDownApp();
-=======
     if (dataSource) {
       await dataSource.destroy();
->>>>>>> 845bd95f
     }
   });
 
