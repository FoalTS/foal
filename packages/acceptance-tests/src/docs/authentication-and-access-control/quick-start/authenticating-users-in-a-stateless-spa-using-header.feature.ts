--- conflicted
+++ resolved
@@ -12,6 +12,7 @@
   Config,
   Context,
   controller,
+  createApp,
   Get,
   hashPassword,
   HttpResponseOK,
@@ -22,18 +23,12 @@
   verifyPassword
 } from '@foal/core';
 import { getSecretOrPrivateKey, JWTRequired } from '@foal/jwt';
-<<<<<<< HEAD
-import { createAppWithDB, ShutDownApp } from '../../../common';
-=======
 import { createAndInitializeDataSource } from '../../../common';
->>>>>>> 845bd95f
 
 describe('Feature: Authenticating users in a stateless SPA using the `Authorization` header', () => {
 
   let dataSource: DataSource;
   let app: any;
-  let shutDownApp: ShutDownApp;
-
   let token: string;
 
   /* ======================= DOCUMENTATION BEGIN ======================= */
@@ -133,24 +128,15 @@
   before(async () => {
     Config.set('settings.jwt.secret', 'Ak0WcVcGuOoFuZ4oqF1tgqbW6dIAeSacIN6h7qEyJM8=');
     Config.set('settings.jwt.secretEncoding', 'base64');
-<<<<<<< HEAD
-    ({ app, shutDownApp } = await createAppWithDB(AppController, [ User ]));
-=======
     app = await createApp(AppController);
     dataSource = await createAndInitializeDataSource([ User ]);
->>>>>>> 845bd95f
   });
 
   after(async () => {
     Config.remove('settings.jwt.secret');
     Config.remove('settings.jwt.secretEncoding');
-<<<<<<< HEAD
-    if (shutDownApp) {
-      await shutDownApp();
-=======
     if (dataSource) {
       await dataSource.destroy();
->>>>>>> 845bd95f
     }
   });
 
