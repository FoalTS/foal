// std
import { strictEqual } from 'assert';

// 3p
import { BaseEntity, Column, DataSource, Entity, PrimaryGeneratedColumn } from '@foal/typeorm/node_modules/typeorm';
import * as request from 'supertest';

// FoalTS
import {
  Config,
  Context,
  controller,
  dependency,
  Get,
  hashPassword,
  HttpResponseOK,
  HttpResponseRedirect,
  IAppController,
  Post,
  render,
  Store,
  UserRequired,
  UseSessions,
  ValidateBody,
  verifyPassword
} from '@foal/core';
import { DatabaseSession, fetchUser } from '@foal/typeorm';
<<<<<<< HEAD
import { createAppWithDB, getTypeORMStorePath, readCookie, ShutDownApp, writeCookie } from '../../../common';
=======
import { createAndInitializeDataSource, getTypeORMStorePath, readCookie, writeCookie } from '../../../common';
>>>>>>> 845bd95f

describe('Feature: Authenticating users in a statefull SSR application using cookies', () => {

  let dataSource: DataSource;
  let app: any;
  let shutDownApp: ShutDownApp;

  let token: string;
  let response: request.Response|undefined;
  const cookieName = 'sessionID';

  /* ======================= DOCUMENTATION BEGIN ======================= */

  @Entity()
  class User extends BaseEntity {
    @PrimaryGeneratedColumn()
    id: number;

    @Column({ unique: true })
    email: string;

    @Column()
    password: string;
  }

  const credentialsSchema = {
    additionalProperties: false,
    properties: {
      email: { type: 'string', format: 'email' },
      password: { type: 'string' }
    },
    required: [ 'email', 'password' ],
    type: 'object',
  };

  class AuthController {

    @Post('/signup')
    @ValidateBody(credentialsSchema)
    async signup(ctx: Context) {
      const user = new User();
      user.email = ctx.request.body.email;
      user.password = await hashPassword(ctx.request.body.password);
      await user.save();

      ctx.session!.setUser(user);
      await ctx.session!.regenerateID();

      return new HttpResponseRedirect('/');
    }

    @Post('/login')
    @ValidateBody(credentialsSchema)
    async login(ctx: Context) {
      const user = await User.findOneBy({ email: ctx.request.body.email });

      if (!user) {
        ctx.session!.set('errorMessage', 'Unknown email.', { flash: true });
        return new HttpResponseRedirect('/login');
      }

      if (!await verifyPassword(ctx.request.body.password, user.password)) {
        ctx.session!.set('errorMessage', 'Invalid password.', { flash: true });
        return new HttpResponseRedirect('/login');
      }

      ctx.session!.setUser(user);
      await ctx.session!.regenerateID();

      return new HttpResponseRedirect('/');
    }

    @Post('/logout')
    async logout(ctx: Context) {
      await ctx.session!.destroy();

      return new HttpResponseRedirect('/login');
    }
  }

  @UserRequired()
  class ApiController {
    @Get('/products')
    readProducts() {
      return new HttpResponseOK([]);
    }
  }

  @UseSessions({
    cookie: true,
    user: fetchUser(User)
  })
  class AppController implements IAppController {
    // This line is required.
    @dependency
    store: Store;

    subControllers = [
      controller('/auth', AuthController),
      controller('/api', ApiController),
    ];

    @Get('/')
    @UserRequired({ redirectTo: '/login' })
    index() {
      // Not in the documentation: __dirname
      return render('./templates/index.html', {}, __dirname);
    }

    @Get('/login')
    login(ctx: Context) {
      // Not in the documentation: __dirname
      return render('./templates/login.html', {
        errorMessage: ctx.session!.get<string>('errorMessage', '')
      }, __dirname);
    }

  }

  /* ======================= DOCUMENTATION END ========================= */

  before(async () => {
    Config.set('settings.session.store', getTypeORMStorePath());
<<<<<<< HEAD
    ({ app, shutDownApp } = await createAppWithDB(AppController, [ User, DatabaseSession ]));
=======
    app = await createApp(AppController);
    dataSource = await createAndInitializeDataSource([ User, DatabaseSession ]);
>>>>>>> 845bd95f
  });

  after(async () => {
    Config.remove('settings.session.store');
<<<<<<< HEAD
    if (shutDownApp) {
      await shutDownApp();
=======
    if (dataSource) {
      await dataSource.destroy();
>>>>>>> 845bd95f
    }
  });

  function setCookieInBrowser(response: request.Response): void {
    token = readCookie(response.get('Set-Cookie'), cookieName).value;
  }

  beforeEach(() => response = undefined);

  afterEach(() => {
    if (response) {
      setCookieInBrowser(response);
    }
  });

  it('Step: Users cannot access protected routes if they are not logged in.', async () => {
    response = await request(app)
      .get('/api/products')
      .expect(401);

    response = await request(app)
      .get('/')
      .expect(302)
      .expect('Location', '/login');
  });

  it('Step: Users can sign up.', async () => {
    response = await request(app)
      .post('/auth/signup')
      .set('Cookie', writeCookie(cookieName, token))
      .send({ email: 'john@foalts.org', password: 'password' })
      .expect(302)
      .expect('Location', '/');
  });

  it('Step: Users can access routes once they signed up.', async () => {
    response = await request(app)
      .get('/api/products')
      .set('Cookie', writeCookie(cookieName, token))
      .expect(200)
      .expect([]);

    response = await request(app)
      .get('/')
      .set('Cookie', writeCookie(cookieName, token))
      .expect(200);
  });

  it('Step: Users can log out.', async () => {
    response = await request(app)
      .post('/auth/logout')
      .set('Cookie', writeCookie(cookieName, token))
      .expect(302)
      .expect('Location', '/login');
  });

  it('Step: Users cannot access routes once they are logged out.', async () => {
    response = await request(app)
      .get('/api/products')
      // .set('Cookie', writeCookie(cookieName, token))
      .expect(401);

    response = await request(app)
      .get('/')
      // .set('Cookie', writeCookie(cookieName, token))
      .expect(302)
      .expect('Location', '/login');
  });

  it('Step: Users can log in.', async () => {
    // Try to login with a wrong email
    response = await request(app)
      .post('/auth/login')
      .set('Cookie', writeCookie(cookieName, token))
      .send({ email: 'mary@foalts.org', password: 'password' })
      .expect(302)
      .expect('Location', '/login');
    setCookieInBrowser(response);

    // Redirect to the login page
    response = await request(app)
      .get('/login')
      .set('Cookie', writeCookie(cookieName, token))
      .expect(200);
    strictEqual(response.text.includes('Unknown email.'), true);
    setCookieInBrowser(response);

    // Refresh the login page
    response = await request(app)
      .get('/login')
      .set('Cookie', writeCookie(cookieName, token))
      .expect(200);
    strictEqual(response.text.includes('Unknown email.'), false);
    setCookieInBrowser(response);

    // Try to login with a wrong password
    response = await request(app)
      .post('/auth/login')
      .set('Cookie', writeCookie(cookieName, token))
      .send({ email: 'john@foalts.org', password: 'wrong_password' })
      .expect(302)
      .expect('Location', '/login');
    setCookieInBrowser(response);

    // Redirect to the login page
    response = await request(app)
      .get('/login')
      .set('Cookie', writeCookie(cookieName, token))
      .expect(200);
    strictEqual(response.text.includes('Invalid password.'), true);
    setCookieInBrowser(response);

    // Refresh the login page
    response = await request(app)
      .get('/login')
      .set('Cookie', writeCookie(cookieName, token))
      .expect(200);
    strictEqual(response.text.includes('Unknown email.'), false);
    setCookieInBrowser(response);

    // Login with a correct email
    response = await request(app)
      .post('/auth/login')
      .set('Cookie', writeCookie(cookieName, token))
      .send({ email: 'john@foalts.org', password: 'password' })
      .expect(302)
      .expect('Location', '/');
  });

  it('Step: Users can access routes once they are logged in.', async () => {
    response = await request(app)
      .get('/api/products')
      .set('Cookie', writeCookie(cookieName, token))
      .expect(200)
      .expect([]);

    response = await request(app)
      .get('/')
      .set('Cookie', writeCookie(cookieName, token))
      .expect(200);
  });

  it('Step: Users can log out.', async () => {
    response = await request(app)
      .post('/auth/logout')
      .set('Cookie', writeCookie(cookieName, token))
      .expect(302)
      .expect('Location', '/login');
  });

  it('Step: Users cannot access routes once they are logged out.', async () => {
    response = await request(app)
      .get('/api/products')
      // .set('Cookie', writeCookie(cookieName, token))
      .expect(401);

    response = await request(app)
      .get('/')
      // .set('Cookie', writeCookie(cookieName, token))
      .expect(302)
      .expect('Location', '/login');
  });

});<|MERGE_RESOLUTION|>--- conflicted
+++ resolved
@@ -10,6 +10,7 @@
   Config,
   Context,
   controller,
+  createApp,
   dependency,
   Get,
   hashPassword,
@@ -25,17 +26,12 @@
   verifyPassword
 } from '@foal/core';
 import { DatabaseSession, fetchUser } from '@foal/typeorm';
-<<<<<<< HEAD
-import { createAppWithDB, getTypeORMStorePath, readCookie, ShutDownApp, writeCookie } from '../../../common';
-=======
 import { createAndInitializeDataSource, getTypeORMStorePath, readCookie, writeCookie } from '../../../common';
->>>>>>> 845bd95f
 
 describe('Feature: Authenticating users in a statefull SSR application using cookies', () => {
 
   let dataSource: DataSource;
   let app: any;
-  let shutDownApp: ShutDownApp;
 
   let token: string;
   let response: request.Response|undefined;
@@ -153,23 +149,14 @@
 
   before(async () => {
     Config.set('settings.session.store', getTypeORMStorePath());
-<<<<<<< HEAD
-    ({ app, shutDownApp } = await createAppWithDB(AppController, [ User, DatabaseSession ]));
-=======
     app = await createApp(AppController);
     dataSource = await createAndInitializeDataSource([ User, DatabaseSession ]);
->>>>>>> 845bd95f
   });
 
   after(async () => {
     Config.remove('settings.session.store');
-<<<<<<< HEAD
-    if (shutDownApp) {
-      await shutDownApp();
-=======
     if (dataSource) {
       await dataSource.destroy();
->>>>>>> 845bd95f
     }
   });
 
