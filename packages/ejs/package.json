{
  "name": "@foal/ejs",
  "version": "1.2.0",
  "description": "EJS template package for FoalTS",
  "main": "./lib/index.js",
  "types": "./lib/index.d.ts",
  "scripts": {
    "docs": "typedoc --out ../../docs/api/ejs src/index.ts --readme none --theme markdown",
    "test": "mocha --require ts-node/register \"./src/**/*.spec.ts\"",
    "dev:test": "mocha --require ts-node/register --watch --watch-extensions ts \"./src/**/*.spec.ts\"",
    "build": "rimraf lib && tsc -p tsconfig-build.json",
    "prepublish": "npm run build"
  },
  "engines": {
    "node": ">=8"
  },
  "publishConfig": {
    "access": "public"
  },
  "keywords": [
    "FoalTS",
    "foal",
    "template",
    "templates",
    "ejs"
  ],
  "bugs": {
    "url": "https://github.com/FoalTS/foal/issues"
  },
  "repository": {
    "type": "git",
    "url": "https://github.com/FoalTS/foal"
  },
  "homepage": "https://github.com/FoalTS",
  "contributors": [
    "Loïc Poullain <loic.poullain@centraliens.net>"
  ],
  "license": "MIT",
  "files": [
    "lib/"
  ],
  "dependencies": {
    "ejs": "~2.7.1"
  },
  "devDependencies": {
<<<<<<< HEAD
    "@types/mocha": "^2.2.43",
    "@types/node": "^10.5.6",
    "mocha": "^5.2.0",
    "rimraf": "^2.6.2",
    "ts-node": "^3.3.0",
    "typedoc": "^0.14.2",
    "typedoc-plugin-markdown": "^1.2.0",
=======
    "@types/mocha": "~2.2.43",
    "@types/node": "~10.5.6",
    "mocha": "~5.2.0",
    "rimraf": "~2.6.2",
    "ts-node": "~3.3.0",
    "typedoc": "~0.14.2",
    "typedoc-plugin-markdown": "~1.2.0",
>>>>>>> 2d48be62
    "typescript": "~3.5.3"
  }
}<|MERGE_RESOLUTION|>--- conflicted
+++ resolved
@@ -43,15 +43,6 @@
     "ejs": "~2.7.1"
   },
   "devDependencies": {
-<<<<<<< HEAD
-    "@types/mocha": "^2.2.43",
-    "@types/node": "^10.5.6",
-    "mocha": "^5.2.0",
-    "rimraf": "^2.6.2",
-    "ts-node": "^3.3.0",
-    "typedoc": "^0.14.2",
-    "typedoc-plugin-markdown": "^1.2.0",
-=======
     "@types/mocha": "~2.2.43",
     "@types/node": "~10.5.6",
     "mocha": "~5.2.0",
@@ -59,7 +50,6 @@
     "ts-node": "~3.3.0",
     "typedoc": "~0.14.2",
     "typedoc-plugin-markdown": "~1.2.0",
->>>>>>> 2d48be62
     "typescript": "~3.5.3"
   }
 }