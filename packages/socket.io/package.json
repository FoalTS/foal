{
  "name": "@foal/socket.io",
  "version": "4.5.1",
  "description": "Websocket integration for FoalTS",
  "main": "./lib/index.js",
  "types": "./lib/index.d.ts",
  "scripts": {
    "test": "mocha --require ts-node/register \"./src/**/*.spec.ts\"",
    "dev:test": "mocha --require ts-node/register --watch --extension ts \"./src/**/*.spec.ts\"",
    "build": "rimraf lib && tsc -p tsconfig-build.json",
    "prepublish": "npm run build"
  },
  "funding": {
    "url": "https://github.com/sponsors/LoicPoullain"
  },
  "engines": {
    "node": ">=20.0.0"
  },
  "publishConfig": {
    "access": "public"
  },
  "keywords": [
    "FoalTS",
    "foal",
    "socket.io",
    "realtime",
    "websocket",
    "ws",
    "nodejs"
  ],
  "bugs": {
    "url": "https://github.com/FoalTS/foal/issues"
  },
  "repository": {
    "type": "git",
    "url": "https://github.com/FoalTS/foal"
  },
  "homepage": "https://github.com/FoalTS",
  "contributors": [
    "Loïc Poullain <loic.poullain@centraliens.net>"
  ],
  "license": "MIT",
  "files": [
    "lib/"
  ],
  "devDependencies": {
    "@socket.io/redis-adapter": "~8.3.0",
    "@types/mocha": "10.0.7",
<<<<<<< HEAD
    "@types/node": "20.14.8",
    "mocha": "~10.7.0",
    "redis": "~4.6.15",
=======
    "@types/node": "18.18.6",
    "mocha": "~10.7.2",
    "redis": "~4.7.0",
>>>>>>> 41d5f18d
    "rimraf": "~5.0.5",
    "socket.io-client": "~4.7.5",
    "ts-node": "~10.9.2",
    "typescript": "~5.5.4"
  },
  "dependencies": {
    "@foal/core": "^4.5.1",
    "reflect-metadata": "~0.2.1",
    "socket.io": "~4.7.5"
  }
}<|MERGE_RESOLUTION|>--- conflicted
+++ resolved
@@ -46,15 +46,9 @@
   "devDependencies": {
     "@socket.io/redis-adapter": "~8.3.0",
     "@types/mocha": "10.0.7",
-<<<<<<< HEAD
     "@types/node": "20.14.8",
-    "mocha": "~10.7.0",
-    "redis": "~4.6.15",
-=======
-    "@types/node": "18.18.6",
     "mocha": "~10.7.2",
     "redis": "~4.7.0",
->>>>>>> 41d5f18d
     "rimraf": "~5.0.5",
     "socket.io-client": "~4.7.5",
     "ts-node": "~10.9.2",
