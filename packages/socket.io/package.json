{
  "name": "@foal/socket.io",
  "version": "2.8.0",
  "description": "Websocket integration for FoalTS",
  "main": "./lib/index.js",
  "types": "./lib/index.d.ts",
  "scripts": {
    "test": "mocha --require ts-node/register \"./src/**/*.spec.ts\"",
    "dev:test": "mocha --require ts-node/register --watch --extension ts \"./src/**/*.spec.ts\"",
    "build": "rimraf lib && tsc -p tsconfig-build.json",
    "prepublish": "npm run build"
  },
  "funding": {
    "url": "https://github.com/sponsors/LoicPoullain"
  },
  "engines": {
    "node": ">=14"
  },
  "publishConfig": {
    "access": "public"
  },
  "keywords": [
    "FoalTS",
    "foal",
    "socket.io",
    "realtime",
    "websocket",
    "ws",
    "nodejs"
  ],
  "bugs": {
    "url": "https://github.com/FoalTS/foal/issues"
  },
  "repository": {
    "type": "git",
    "url": "https://github.com/FoalTS/foal"
  },
  "homepage": "https://github.com/FoalTS",
  "contributors": [
    "Loïc Poullain <loic.poullain@centraliens.net>"
  ],
  "license": "MIT",
  "files": [
    "lib/"
  ],
  "devDependencies": {
    "@socket.io/redis-adapter": "~7.1.0",
    "@types/mocha": "7.0.2",
    "@types/node": "10.17.24",
    "mocha": "~8.3.0",
    "redis": "~3.1.2",
    "rimraf": "~2.6.2",
    "socket.io-client": "~4.4.1",
<<<<<<< HEAD
    "@socket.io/redis-adapter": "~7.1.0",
    "redis": "~4.0.2",
=======
>>>>>>> ccb281f4
    "ts-node": "~9.0.0",
    "typescript": "~4.5.4"
  },
  "dependencies": {
    "@foal/core": "^2.8.0",
    "reflect-metadata": "~0.1.13",
    "socket.io": "~4.4.1"
  }
}<|MERGE_RESOLUTION|>--- conflicted
+++ resolved
@@ -48,14 +48,9 @@
     "@types/mocha": "7.0.2",
     "@types/node": "10.17.24",
     "mocha": "~8.3.0",
-    "redis": "~3.1.2",
     "rimraf": "~2.6.2",
     "socket.io-client": "~4.4.1",
-<<<<<<< HEAD
-    "@socket.io/redis-adapter": "~7.1.0",
     "redis": "~4.0.2",
-=======
->>>>>>> ccb281f4
     "ts-node": "~9.0.0",
     "typescript": "~4.5.4"
   },
