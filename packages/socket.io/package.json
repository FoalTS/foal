{
  "name": "@foal/socket.io",
  "version": "4.6.0",
  "description": "Websocket integration for FoalTS",
  "main": "./lib/index.js",
  "types": "./lib/index.d.ts",
  "scripts": {
    "test": "mocha --require ts-node/register \"./src/**/*.spec.ts\"",
    "dev:test": "mocha --require ts-node/register --watch --extension ts \"./src/**/*.spec.ts\"",
    "build": "rimraf lib && tsc -p tsconfig-build.json",
    "prepublish": "npm run build"
  },
  "funding": {
    "url": "https://github.com/sponsors/LoicPoullain"
  },
  "engines": {
    "node": ">=22.0.0"
  },
  "publishConfig": {
    "access": "public"
  },
  "keywords": [
    "FoalTS",
    "foal",
    "socket.io",
    "realtime",
    "websocket",
    "ws",
    "nodejs"
  ],
  "bugs": {
    "url": "https://github.com/FoalTS/foal/issues"
  },
  "repository": {
    "type": "git",
    "url": "https://github.com/FoalTS/foal"
  },
  "homepage": "https://github.com/FoalTS",
  "contributors": [
    "Loïc Poullain"
  ],
  "license": "MIT",
  "files": [
    "lib/"
  ],
  "devDependencies": {
    "@socket.io/redis-adapter": "~8.3.0",
    "@types/mocha": "10.0.10",
    "@types/node": "22.15.21",
    "mocha": "~11.5.0",
    "redis": "~4.7.0",
    "rimraf": "~6.0.1",
    "socket.io-client": "~4.8.1",
    "ts-node": "~10.9.2",
    "typescript": "~5.5.4"
  },
  "dependencies": {
<<<<<<< HEAD
    "@foal/core": "^4.5.1",
    "reflect-metadata": "~0.2.2",
    "socket.io": "~4.8.1"
=======
    "@foal/core": "^4.6.0",
    "reflect-metadata": "~0.2.1",
    "socket.io": "~4.7.5"
>>>>>>> 5eebfb4d
  }
}<|MERGE_RESOLUTION|>--- conflicted
+++ resolved
@@ -55,14 +55,8 @@
     "typescript": "~5.5.4"
   },
   "dependencies": {
-<<<<<<< HEAD
-    "@foal/core": "^4.5.1",
+    "@foal/core": "^4.6.0",
     "reflect-metadata": "~0.2.2",
     "socket.io": "~4.8.1"
-=======
-    "@foal/core": "^4.6.0",
-    "reflect-metadata": "~0.2.1",
-    "socket.io": "~4.7.5"
->>>>>>> 5eebfb4d
   }
 }