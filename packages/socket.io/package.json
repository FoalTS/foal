--- conflicted
+++ resolved
@@ -49,12 +49,8 @@
     "@types/node": "10.17.24",
     "mocha": "~8.3.0",
     "rimraf": "~2.6.2",
-<<<<<<< HEAD
-    "socket.io-client": "~4.4.1",
+    "socket.io-client": "~4.5.0",
     "redis": "~4.0.2",
-=======
-    "socket.io-client": "~4.5.0",
->>>>>>> 93a3d92d
     "ts-node": "~9.0.0",
     "typescript": "~4.5.4"
   },
