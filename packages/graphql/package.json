{
  "name": "@foal/graphql",
  "version": "1.2.0",
  "description": "GraphQL integration for FoalTS",
  "main": "./lib/index.js",
  "types": "./lib/index.d.ts",
  "scripts": {
    "docs": "typedoc --out ../../docs/api/graphql src/index.ts --readme none --theme markdown",
    "test": "mocha --require ts-node/register \"./src/**/*.spec.ts\"",
    "dev:test": "mocha --require ts-node/register --watch --watch-extensions ts \"./src/**/*.spec.ts\"",
    "build": "rimraf lib && tsc -p tsconfig-build.json",
    "prepublish": "npm run build"
  },
  "engines": {
    "node": ">=8"
  },
  "publishConfig": {
    "access": "public"
  },
  "keywords": [
    "FoalTS",
    "foal",
    "GraphQL"
  ],
  "bugs": {
    "url": "https://github.com/FoalTS/foal/issues"
  },
  "repository": {
    "type": "git",
    "url": "https://github.com/FoalTS/foal"
  },
  "homepage": "https://github.com/FoalTS",
  "contributors": [
    "Loïc Poullain <loic.poullain@centraliens.net>"
  ],
  "license": "MIT",
  "files": [
    "lib/"
  ],
  "dependencies": {
    "@foal/core": "~1.2.0",
    "ajv": "~6.10.0",
    "glob": "~7.1.4",
    "type-graphql": "^0.17.5"
  },
  "devDependencies": {
<<<<<<< HEAD
    "@types/mocha": "^2.2.43",
    "@types/node": "^10.5.6",
    "apollo-cache-inmemory": "^1.5.1",
    "apollo-client": "^2.5.1",
    "apollo-link-http": "^1.5.14",
    "graphql": "^14.3.0",
    "graphql-request": "^1.8.2",
    "graphql-tag": "^2.10.1",
    "mocha": "^5.2.0",
    "rimraf": "^2.6.2",
    "ts-node": "^3.3.0",
    "typedoc": "^0.14.2",
    "type-graphql": "~0.17.5",
    "typedoc-plugin-markdown": "^1.2.0",
=======
    "@types/mocha": "~2.2.43",
    "@types/node": "~10.5.6",
    "apollo-cache-inmemory": "~1.5.1",
    "apollo-client": "~2.5.1",
    "apollo-link-http": "~1.5.14",
    "graphql": "~14.3.0",
    "graphql-request": "~1.8.2",
    "graphql-tag": "~2.10.1",
    "mocha": "~5.2.0",
    "rimraf": "~2.6.2",
    "ts-node": "~3.3.0",
    "typedoc": "~0.14.2",
    "typedoc-plugin-markdown": "~1.2.0",
>>>>>>> 2d48be62
    "typescript": "~3.5.3"
  },
  "peerDependencies": {
    "graphql": "^14.3.0"
  }
}<|MERGE_RESOLUTION|>--- conflicted
+++ resolved
@@ -44,22 +44,6 @@
     "type-graphql": "^0.17.5"
   },
   "devDependencies": {
-<<<<<<< HEAD
-    "@types/mocha": "^2.2.43",
-    "@types/node": "^10.5.6",
-    "apollo-cache-inmemory": "^1.5.1",
-    "apollo-client": "^2.5.1",
-    "apollo-link-http": "^1.5.14",
-    "graphql": "^14.3.0",
-    "graphql-request": "^1.8.2",
-    "graphql-tag": "^2.10.1",
-    "mocha": "^5.2.0",
-    "rimraf": "^2.6.2",
-    "ts-node": "^3.3.0",
-    "typedoc": "^0.14.2",
-    "type-graphql": "~0.17.5",
-    "typedoc-plugin-markdown": "^1.2.0",
-=======
     "@types/mocha": "~2.2.43",
     "@types/node": "~10.5.6",
     "apollo-cache-inmemory": "~1.5.1",
@@ -73,7 +57,6 @@
     "ts-node": "~3.3.0",
     "typedoc": "~0.14.2",
     "typedoc-plugin-markdown": "~1.2.0",
->>>>>>> 2d48be62
     "typescript": "~3.5.3"
   },
   "peerDependencies": {
