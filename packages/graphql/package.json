{
  "name": "@foal/graphql",
  "version": "2.10.1",
  "description": "GraphQL integration for FoalTS",
  "main": "./lib/index.js",
  "types": "./lib/index.d.ts",
  "scripts": {
    "test": "mocha --require ts-node/register \"./src/**/*.spec.ts\"",
    "dev:test": "mocha --require ts-node/register --watch --extension ts \"./src/**/*.spec.ts\"",
    "build": "rimraf lib && tsc -p tsconfig-build.json",
    "prepublish": "npm run build"
  },
  "funding": {
    "url": "https://github.com/sponsors/LoicPoullain"
  },
  "engines": {
    "node": ">=16.0.0"
  },
  "publishConfig": {
    "access": "public"
  },
  "keywords": [
    "FoalTS",
    "foal",
    "GraphQL"
  ],
  "bugs": {
    "url": "https://github.com/FoalTS/foal/issues"
  },
  "repository": {
    "type": "git",
    "url": "https://github.com/FoalTS/foal"
  },
  "homepage": "https://github.com/FoalTS",
  "contributors": [
    "Loïc Poullain <loic.poullain@centraliens.net>"
  ],
  "license": "MIT",
  "files": [
    "lib/"
  ],
  "dependencies": {
<<<<<<< HEAD
    "@foal/core": "^2.10.0",
    "ajv": "~8.11.0",
=======
    "@foal/core": "^2.10.1",
    "ajv": "~6.12.0",
>>>>>>> 02e14183
    "glob": "~7.1.4"
  },
  "devDependencies": {
    "@types/mocha": "9.1.1",
    "@types/node": "16.11.7",
    "apollo-cache-inmemory": "~1.6.6",
    "apollo-client": "~2.6.10",
    "apollo-link-http": "~1.5.17",
    "graphql": "~15.8.0",
    "graphql-request": "~4.3.0",
    "graphql-tag": "~2.12.6",
    "mocha": "~10.0.0",
    "node-fetch": "~2.6.7",
    "rimraf": "~3.0.2",
    "ts-node": "~10.8.1",
    "type-graphql": "~1.1.1",
    "typescript": "~4.7.4"
  },
  "peerDependencies": {
    "graphql": "^15.8.0"
  }
}<|MERGE_RESOLUTION|>--- conflicted
+++ resolved
@@ -40,13 +40,8 @@
     "lib/"
   ],
   "dependencies": {
-<<<<<<< HEAD
-    "@foal/core": "^2.10.0",
+    "@foal/core": "^2.10.1",
     "ajv": "~8.11.0",
-=======
-    "@foal/core": "^2.10.1",
-    "ajv": "~6.12.0",
->>>>>>> 02e14183
     "glob": "~7.1.4"
   },
   "devDependencies": {
