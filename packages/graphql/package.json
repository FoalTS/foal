--- conflicted
+++ resolved
@@ -40,13 +40,8 @@
     "lib/"
   ],
   "dependencies": {
-<<<<<<< HEAD
-    "@foal/core": "^2.10.2",
+    "@foal/core": "^2.11.0",
     "ajv": "~8.11.0",
-=======
-    "@foal/core": "^2.11.0",
-    "ajv": "~6.12.0",
->>>>>>> a6eb2a2c
     "glob": "~7.1.4"
   },
   "devDependencies": {
