{
  "name": "@foal/graphql",
  "version": "1.9.0",
  "description": "GraphQL integration for FoalTS",
  "main": "./lib/index.js",
  "types": "./lib/index.d.ts",
  "scripts": {
    "docs": "typedoc --out ../../docs/api/graphql src/index.ts --readme none --theme markdown",
    "test": "mocha --require ts-node/register \"./src/**/*.spec.ts\"",
    "dev:test": "mocha --require ts-node/register --watch --watch-extensions ts \"./src/**/*.spec.ts\"",
    "build": "rimraf lib && tsc -p tsconfig-build.json",
    "prepublish": "npm run build"
  },
  "funding": {
    "url": "https://github.com/sponsors/LoicPoullain"
  },
  "engines": {
    "node": ">=10"
  },
  "publishConfig": {
    "access": "public"
  },
  "keywords": [
    "FoalTS",
    "foal",
    "GraphQL"
  ],
  "bugs": {
    "url": "https://github.com/FoalTS/foal/issues"
  },
  "repository": {
    "type": "git",
    "url": "https://github.com/FoalTS/foal"
  },
  "homepage": "https://github.com/FoalTS",
  "contributors": [
    "Loïc Poullain <loic.poullain@centraliens.net>"
  ],
  "license": "MIT",
  "files": [
    "lib/"
  ],
  "dependencies": {
    "@foal/core": "^1.9.0",
    "ajv": "~6.12.0",
    "glob": "~7.1.4"
  },
  "devDependencies": {
<<<<<<< HEAD
    "@types/mocha": "~2.2.43",
    "@types/node": "10.17.24",
=======
    "@types/mocha": "7.0.2",
    "@types/node": "~10.5.6",
>>>>>>> 0ae27ede
    "apollo-cache-inmemory": "~1.5.1",
    "apollo-client": "~2.5.1",
    "apollo-link-http": "~1.5.14",
    "graphql": "~14.6.0",
    "graphql-request": "~1.8.2",
    "graphql-tag": "~2.10.1",
    "mocha": "~8.0.1",
    "rimraf": "~2.6.2",
    "ts-node": "~3.3.0",
    "type-graphql": "~0.17.5",
    "typedoc": "~0.14.2",
    "typedoc-plugin-markdown": "~1.2.0",
    "typescript": "~3.9.3"
  },
  "peerDependencies": {
    "graphql": "^14.3.0"
  }
}<|MERGE_RESOLUTION|>--- conflicted
+++ resolved
@@ -46,13 +46,8 @@
     "glob": "~7.1.4"
   },
   "devDependencies": {
-<<<<<<< HEAD
-    "@types/mocha": "~2.2.43",
+    "@types/mocha": "7.0.2",
     "@types/node": "10.17.24",
-=======
-    "@types/mocha": "7.0.2",
-    "@types/node": "~10.5.6",
->>>>>>> 0ae27ede
     "apollo-cache-inmemory": "~1.5.1",
     "apollo-client": "~2.5.1",
     "apollo-link-http": "~1.5.14",
