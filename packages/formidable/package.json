{
  "name": "@foal/formidable",
  "version": "1.2.0",
  "description": "Small package to use formidable with promises",
  "main": "./lib/index.js",
  "types": "./lib/index.d.ts",
  "scripts": {
    "docs": "typedoc --out ../../docs/api/formidable src/index.ts --readme none --theme markdown",
    "test": "mocha --require ts-node/register \"./src/**/*.spec.ts\"",
    "dev:test": "mocha --require ts-node/register --watch --watch-extensions ts \"./src/**/*.spec.ts\"",
    "build": "rimraf lib && tsc -p tsconfig-build.json",
    "prepublish": "npm run build"
  },
  "engines": {
    "node": ">=8"
  },
  "publishConfig": {
    "access": "public"
  },
  "keywords": [
    "FoalTS",
    "foal",
    "formidable",
    "upload",
    "file"
  ],
  "bugs": {
    "url": "https://github.com/FoalTS/foal/issues"
  },
  "repository": {
    "type": "git",
    "url": "https://github.com/FoalTS/foal"
  },
  "homepage": "https://github.com/FoalTS",
  "contributors": [
    "Loïc Poullain <loic.poullain@centraliens.net>"
  ],
  "license": "MIT",
  "files": [
    "lib/"
  ],
  "devDependencies": {
<<<<<<< HEAD
    "@types/mocha": "^2.2.43",
    "@types/node": "^10.5.6",
    "formidable": "^1.2.1",
    "mocha": "^5.2.0",
    "rimraf": "^2.6.2",
    "ts-node": "^3.3.0",
    "typedoc": "^0.14.2",
    "typedoc-plugin-markdown": "^1.2.0",
=======
    "@types/mocha": "~2.2.43",
    "@types/node": "~10.5.6",
    "formidable": "~1.2.1",
    "mocha": "~5.2.0",
    "rimraf": "~2.6.2",
    "ts-node": "~3.3.0",
    "typedoc": "~0.14.2",
    "typedoc-plugin-markdown": "~1.2.0",
>>>>>>> 2d48be62
    "typescript": "~3.5.3"
  },
  "dependencies": {
    "@foal/core": "~1.2.0",
    "@types/formidable": "~1.0.31"
  }
}<|MERGE_RESOLUTION|>--- conflicted
+++ resolved
@@ -40,16 +40,6 @@
     "lib/"
   ],
   "devDependencies": {
-<<<<<<< HEAD
-    "@types/mocha": "^2.2.43",
-    "@types/node": "^10.5.6",
-    "formidable": "^1.2.1",
-    "mocha": "^5.2.0",
-    "rimraf": "^2.6.2",
-    "ts-node": "^3.3.0",
-    "typedoc": "^0.14.2",
-    "typedoc-plugin-markdown": "^1.2.0",
-=======
     "@types/mocha": "~2.2.43",
     "@types/node": "~10.5.6",
     "formidable": "~1.2.1",
@@ -58,7 +48,6 @@
     "ts-node": "~3.3.0",
     "typedoc": "~0.14.2",
     "typedoc-plugin-markdown": "~1.2.0",
->>>>>>> 2d48be62
     "typescript": "~3.5.3"
   },
   "dependencies": {
