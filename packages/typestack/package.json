{
  "name": "@foal/typestack",
  "version": "1.2.0",
  "description": "FoalTS for validation and serialization using TypeStack classes",
  "main": "./lib/index.js",
  "types": "./lib/index.d.ts",
  "scripts": {
    "docs": "typedoc --out ../../docs/api/typestack src/index.ts --readme none --theme markdown",
    "test": "mocha --require ts-node/register \"./src/**/*.spec.ts\"",
    "dev:test": "mocha --require ts-node/register --watch --watch-extensions ts \"./src/**/*.spec.ts\"",
    "build": "rimraf lib && copy-cli \"./src/**.tpl.html\" lib && tsc -p tsconfig-build.json",
    "prepublish": "npm run build"
  },
  "engines": {
    "node": ">=8"
  },
  "publishConfig": {
    "access": "public"
  },
  "keywords": [
    "FoalTS",
    "foal",
    "typestack",
    "validation",
    "serialization",
    "class-transformer",
    "class-validator"
  ],
  "bugs": {
    "url": "https://github.com/FoalTS/foal/issues"
  },
  "repository": {
    "type": "git",
    "url": "https://github.com/FoalTS/foal"
  },
  "homepage": "https://github.com/FoalTS",
  "contributors": [
    "Loïc Poullain <loic.poullain@centraliens.net>"
  ],
  "license": "MIT",
  "files": [
    "lib/"
  ],
  "peerDependencies": {
    "class-transformer": "^0.2.3",
    "class-validator": "^0.10.0"
  },
  "dependencies": {
    "@foal/core": "~1.2.0"
  },
  "devDependencies": {
<<<<<<< HEAD
    "@types/mocha": "^2.2.43",
    "@types/node": "^10.5.6",
    "class-transformer": "^0.2.3",
    "class-validator": "^0.10.0",
    "copy": "^0.3.2",
    "mocha": "^5.2.0",
    "rimraf": "^2.6.2",
    "ts-node": "^3.3.0",
    "typedoc": "^0.14.2",
    "typedoc-plugin-markdown": "^1.2.0",
=======
    "@types/mocha": "~2.2.43",
    "@types/node": "~10.5.6",
    "class-transformer": "~0.2.3",
    "class-validator": "~0.10.0",
    "copy": "~0.3.2",
    "mocha": "~5.2.0",
    "rimraf": "~2.6.2",
    "ts-node": "~3.3.0",
    "typedoc": "~0.14.2",
    "typedoc-plugin-markdown": "~1.2.0",
>>>>>>> 2d48be62
    "typescript": "~3.5.3"
  }
}<|MERGE_RESOLUTION|>--- conflicted
+++ resolved
@@ -49,18 +49,6 @@
     "@foal/core": "~1.2.0"
   },
   "devDependencies": {
-<<<<<<< HEAD
-    "@types/mocha": "^2.2.43",
-    "@types/node": "^10.5.6",
-    "class-transformer": "^0.2.3",
-    "class-validator": "^0.10.0",
-    "copy": "^0.3.2",
-    "mocha": "^5.2.0",
-    "rimraf": "^2.6.2",
-    "ts-node": "^3.3.0",
-    "typedoc": "^0.14.2",
-    "typedoc-plugin-markdown": "^1.2.0",
-=======
     "@types/mocha": "~2.2.43",
     "@types/node": "~10.5.6",
     "class-transformer": "~0.2.3",
@@ -71,7 +59,6 @@
     "ts-node": "~3.3.0",
     "typedoc": "~0.14.2",
     "typedoc-plugin-markdown": "~1.2.0",
->>>>>>> 2d48be62
     "typescript": "~3.5.3"
   }
 }