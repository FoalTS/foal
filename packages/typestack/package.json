--- conflicted
+++ resolved
@@ -52,13 +52,8 @@
     "@foal/core": "^1.9.0"
   },
   "devDependencies": {
-<<<<<<< HEAD
-    "@types/mocha": "~2.2.43",
+    "@types/mocha": "7.0.2",
     "@types/node": "10.17.24",
-=======
-    "@types/mocha": "7.0.2",
-    "@types/node": "~10.5.6",
->>>>>>> 0ae27ede
     "class-transformer": "~0.2.3",
     "class-validator": "~0.10.0",
     "copy": "~0.3.2",
