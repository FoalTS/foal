// std
import { deepStrictEqual, strictEqual } from 'assert';

// FoalTS
import {
<<<<<<< HEAD
  Context,
  getApiComponents,
  getApiResponses,
  getApiSecurity,
=======
  Class,
  ConfigNotFoundError,
  Context,
>>>>>>> 059453dc
  getHookFunction,
  HttpResponseOK,
  IApiComponents,
  IApiSecurityRequirement,
  isHttpResponse,
  isHttpResponseBadRequest,
  isHttpResponseRedirect,
  isHttpResponseUnauthorized,
  ServiceManager
} from '../core';
import { SESSION_DEFAULT_COOKIE_NAME } from './constants';
import { Session } from './session';
import { SessionStore } from './session-store';
import { TokenOptional } from './token-optional.hook';
import { TokenRequired } from './token-required.hook';

export function testSuite(Token: typeof TokenRequired|typeof TokenOptional, required: boolean) {
  const user = { id: 1 };

  const fetchUser = async (id: number|string) => id === 1 ? user : null;

  class Store extends SessionStore {
    updateCalledWith: Session|undefined = undefined;
    extendLifeTimeCalledWith: string|undefined = undefined;

    private sessions: Session[] = [];

    async clear(): Promise<void> {
      this.sessions = [];
    }
    async update(session: Session): Promise<void> {
      this.updateCalledWith = session;
    }
    async destroy(sessionID: string): Promise<void> {}
    async extendLifeTime(sessionID: string): Promise<void> {
      this.extendLifeTimeCalledWith = sessionID;
    }
    cleanUpExpiredSessions(): Promise<void> {
      throw new Error('Method not implemented.');
    }
    async createAndSaveSession(sessionContent: object): Promise<Session> {
      const sessionID = await this.generateSessionID();
      const session = new Session(this, sessionID, sessionContent, Date.now());
      this.sessions.push(session);
      return session;
    }
    async read(sessionID: string): Promise<Session|undefined> {
      return this.sessions.find(session => session.sessionID === sessionID);
    }
  }

  const hook = getHookFunction(Token({ store: Store }));

  let services: ServiceManager;

  before(() => services = new ServiceManager());

  afterEach(() => {
    delete process.env.SETTINGS_SESSION_COOKIE_NAME;
    delete process.env.SETTINGS_SESSION_STORE;
  });

  beforeEach(() => {
    services.get(Store).clear();
  });

  describe('when no session store class is provided as option', () => {

    it('should throw an error if the configuration value settings.session.store is empty.', async () => {
      const hook = getHookFunction(Token({}));

      const ctx = new Context({});

      try {
        await hook(ctx, services);
        throw new Error('The hook should have thrown an error.');
      } catch (error) {
        if (!(error instanceof ConfigNotFoundError)) {
          throw new Error('A ConfigNotFoundError should have been thrown');
        }
        strictEqual(error.key, 'settings.session.store');
      }
    });

    // TODO: improve this test. This code actually tests that no error is thrown but not that
    // the ConcreteSessionStore is assigned to options.store.
    it('should use the session store package provided in settings.session.store.', async () => {
      process.env.SETTINGS_SESSION_STORE = '@foal/internal-test';

      const hook = getHookFunction(Token({}));

      const ctx = new Context({});

      try {
        await hook(ctx, services);
        throw new Error('The hook should have thrown an error.');
      } catch (error) {
        strictEqual(
          error.message,
          'ctx.request.get is not a function'
        );
      }
    });

  });

  describe('should validate the request and', () => {

    describe('given options.cookie is false or not defined', () => {

      if (required) {

        it('should return an HttpResponseBadRequest object if the Authorization header does not exist.', async () => {
          const ctx = new Context({ get(str: string) { return undefined; } });

          const response = await hook(ctx, services);
          if (!isHttpResponseBadRequest(response)) {
            throw new Error('Response should be an instance of HttpResponseBadRequest.');
          }
          deepStrictEqual(response.body, {
            code: 'invalid_request',
            description: 'Authorization header not found.'
          });
        });

        it('should return an HttpResponseRedirect object if the Authorization header does not exist'
          + ' (options.redirectTo is defined).', async () => {
          const ctx = new Context({ get(str: string) { return undefined; } });

          const hook = getHookFunction(Token({ store: Store, redirectTo: '/foo' }));

          const response = await hook(ctx, services);
          if (!isHttpResponseRedirect(response)) {
            throw new Error('Response should be an instance of HttpResponseRedirect.');
          }
          strictEqual(response.path, '/foo');
        });

      } else  {

        it('should let ctx.user equal undefined if the Authorization header does not exist.', async () => {
          const ctx = new Context({ get(str: string) { return undefined; } });

          const response = await hook(ctx, services);
          strictEqual(response, undefined);
          strictEqual(ctx.user, undefined);
        });

      }

      it('should return an HttpResponseBadRequest object if the Authorization header does '
          + 'not use the Bearer scheme.', async () => {
        const ctx = new Context({ get(str: string) { return str === 'Authorization' ? 'Basic hello' : undefined; } });

        const response = await hook(ctx, services);

        if (!isHttpResponseBadRequest(response)) {
          throw new Error('Response should be an instance of HttpResponseBadRequest.');
        }
        deepStrictEqual(response.body, {
          code: 'invalid_request',
          description: 'Expected a bearer token. Scheme is Authorization: Bearer <token>.'
        });
      });

      it('should return an HttpResponseBadRedirect object if the Authorization header does '
          + 'not use the Bearer scheme (options.redirectTo is defined).', async () => {
        const ctx = new Context({ get(str: string) { return str === 'Authorization' ? 'Basic hello' : undefined; } });

        const hook = getHookFunction(Token({ store: Store, redirectTo: '/foo' }));

        const response = await hook(ctx, services);

        if (!isHttpResponseRedirect(response)) {
          throw new Error('Response should be an instance of HttpResponseRedirect.');
        }
        strictEqual(response.path, '/foo');
      });

    });

    describe('given options.cookie is true', () => {

      if (required) {

        it('should return an HttpResponseBadRequest object if the cookie does not exist.' , async () => {
          const hook = getHookFunction(Token({ store: Store, cookie: true }));

          const ctx = new Context({ get(str: string) { return undefined; }, cookies: {} });

          const response = await hook(ctx, services);
          if (!isHttpResponseBadRequest(response)) {
            throw new Error('Response should be an instance of HttpResponseBadRequest.');
          }
          deepStrictEqual(response.body, {
            code: 'invalid_request',
            description: 'Session cookie not found.'
          });
        });

        it('should return an HttpResponseRedirect object if the cookie does not exist'
            + ' (options.redirectTo is defined).' , async () => {
          const hook = getHookFunction(Token({ store: Store, cookie: true, redirectTo: '/foo' }));

          const ctx = new Context({ get(str: string) { return undefined; }, cookies: {} });

          const response = await hook(ctx, services);
          if (!isHttpResponseRedirect(response)) {
            throw new Error('Response should be an instance of HttpResponseRedirect.');
          }
          strictEqual(response.path, '/foo');
        });

      } else {

        it('should let ctx.user equal undefined if the cookie does not exist.', async () => {
          const hook = getHookFunction(Token({ store: Store, cookie: true }));

          const ctx = new Context({ get(str: string) { return undefined; }, cookies: {} });

          const response = await hook(ctx, services);
          strictEqual(response, undefined);
          strictEqual(ctx.user, undefined);
        });

      }

    });

  });

  describe('should verify the session ID and', () => {

    it('should return an HttpResponseUnauthorized object if no session matching the ID is found.', async () => {
      const session = await services.get(Store).createAndSaveSession({ userId: 22 });
      const token = session.getToken();

      await services.get(Store).clear();

      const ctx = new Context({
        get(str: string) { return str === 'Authorization' ? `Bearer ${token}` : undefined; }
      });

      const response = await hook(ctx, services);
      if (!isHttpResponseUnauthorized(response)) {
        throw new Error('response should be instance of HttpResponseUnauthorized');
      }
      deepStrictEqual(response.body, {
        code: 'invalid_token',
        description: 'token invalid or expired'
      });
      strictEqual(
        response.getHeader('WWW-Authenticate'),
        'error="invalid_token", error_description="token invalid or expired"'
      );
    });

    it('should return an HttpResponseRedirect object if no session matching the ID is found'
        + ' (options.redirectTo is defined).', async () => {
      const session = await services.get(Store).createAndSaveSession({ userId: 22 });
      const token = session.getToken();

      await services.get(Store).clear();

      const ctx = new Context({
        get(str: string) { return str === 'Authorization' ? `Bearer ${token}` : undefined; }
      });

      const hook = getHookFunction(Token({ store: Store, redirectTo: '/foo' }));

      const response = await hook(ctx, services);
      if (!isHttpResponseRedirect(response)) {
        throw new Error('response should be instance of HttpResponseRedirect');
      }
      strictEqual(response.path, '/foo');
    });

    describe('given options.cookie is false or not defined', () => {

      it('should not set a cookie in the response if no session matching the ID is found.', async () => {
        const session = await services.get(Store).createAndSaveSession({ userId: 23 });
        const token = session.getToken();

        await services.get(Store).clear();

        const ctx = new Context({
          get(str: string) { return str === 'Authorization' ? `Bearer ${token}` : undefined; }
        });

        const response = await hook(ctx, services);
        if (!isHttpResponse(response)) {
          throw new Error('response should be instance of HttpResponse');
        }
        deepStrictEqual(response.getCookies(), {});
      });

    });

    describe('given options.cookie is true', () => {

      it('should remove the cookie in the response if no session matching the ID is found.', async () => {
        const hook = getHookFunction(Token({ store: Store, cookie: true }));

        const session = await services.get(Store).createAndSaveSession({ userId: 24 });
        const token = session.getToken();

        await services.get(Store).clear();

        const ctx = new Context({
          get(str: string) { return undefined; },
          cookies: {
            [SESSION_DEFAULT_COOKIE_NAME]: token,
          }
        });

        const response = await hook(ctx, services);
        if (!isHttpResponse(response)) {
          throw new Error('response should be instance of HttpResponse');
        }

        const { value, options } = response.getCookie(SESSION_DEFAULT_COOKIE_NAME);
        strictEqual(value, '');
        strictEqual(options.maxAge, 0);
      });

    });

  });

  describe('should set Context.user', () => {

    describe('given options.user is not defined', () => {

      it('with the user id (header).', async () => {
        const session = await services.get(Store).createAndSaveSession({ userId: 36 });
        const token = session.getToken();

        const ctx = new Context({
          get(str: string) { return str === 'Authorization' ? `Bearer ${token}` : undefined; }
        });

        const response = await hook(ctx, services);
        strictEqual(isHttpResponse(response), false);

        strictEqual(ctx.user, 36);
      });

      it('with the user id (cookie).', async () => {
        const hook = getHookFunction(Token({ store: Store, cookie: true }));

        const session = await services.get(Store).createAndSaveSession({ userId: 35 });
        const token = session.getToken();

        const ctx = new Context({
          cookies: {
            [SESSION_DEFAULT_COOKIE_NAME]: token
          },
          get(str: string) { return undefined; }
        });

        const response = await hook(ctx, services);
        strictEqual(isHttpResponse(response), false);

        strictEqual(ctx.user, 35);
      });

      it('with the user id (cookie with a custom name).', async () => {
        process.env.SETTINGS_SESSION_COOKIE_NAME = 'auth2';
        const hook = getHookFunction(Token({ store: Store, cookie: true }));

        const session = await services.get(Store).createAndSaveSession({ userId: 34 });
        const token = session.getToken();

        const ctx = new Context({
          cookies: {
            auth2: token
          },
          get(str: string) { return undefined; }
        });

        const response = await hook(ctx, services);
        strictEqual(isHttpResponse(response), false);

        strictEqual(ctx.user, 34);
      });

    });

    describe('given options.user is defined', () => {

      it('with the user retrieved from the database (userId is a number).', async () => {
        const fetchUser = async (id: number|string) => id === 1 ? user : null;
        const hook = getHookFunction(Token({ store: Store, user: fetchUser }));

        const session = await services.get(Store).createAndSaveSession({ userId: 1 });
        const token = session.getToken();

        const ctx = new Context({
          get(str: string) { return str === 'Authorization' ? `Bearer ${token}` : undefined; }
        });

        const response = await hook(ctx, services);
        strictEqual(isHttpResponse(response), false);
        strictEqual(ctx.user, user);
      });

      it('with the user retrieved from the database (userId is a string).', async () => {
        const fetchUser = async (id: number|string) => id === '1' ? user : null;
        const hook = getHookFunction(Token({ store: Store, user: fetchUser }));

        const session = await services.get(Store).createAndSaveSession({ userId: '1' });
        const token = session.getToken();

        const ctx = new Context({
          get(str: string) { return str === 'Authorization' ? `Bearer ${token}` : undefined; }
        });

        const response = await hook(ctx, services);
        strictEqual(isHttpResponse(response), false);
        strictEqual(ctx.user, user);
      });

      it('with the user retrieved from the database (userId is a MongoDB ObjectID).', async () => {
        const fetchUser = async (id: number|string) => id === 'xjeldksjqkd' ? user : null;
        const hook = getHookFunction(Token({ store: Store, user: fetchUser }));

        // "MongoDB ObjectID"
        const objectId = {
          toString() {
            return 'xjeldksjqkd';
          }
        };
        const session = await services.get(Store).createAndSaveSession({ userId: objectId });
        const token = session.getToken();

        const ctx = new Context({
          get(str: string) { return str === 'Authorization' ? `Bearer ${token}` : undefined; }
        });

        const response = await hook(ctx, services);
        strictEqual(isHttpResponse(response), false);
        strictEqual(ctx.user, user);
      });

      it('or throw an Error if the session userId is not of type "string" or "number" or'
          + 'does not have a "toString" method.', async () => {
        const hook = getHookFunction(Token({ store: Store, user: fetchUser }));

        const session = await services.get(Store).createAndSaveSession({ userId: null });
        const sessionID = session.sessionID;
        const token = session.getToken();

        const ctx = new Context({
          get(str: string) { return str === 'Authorization' ? `Bearer ${token}` : undefined; }
        });

        try {
          await hook(ctx, services);
          throw new Error('The hook should have thrown an error.');
        } catch (error) {
          strictEqual(
            error.message,
            `The "userId" value of the session ${sessionID} must be a string or a number. Got "object".`
          );
        }
      });

      it('OR return an HttpResponseUnauthorized object if no user could be retrieved from the database '
          + 'with the given user Id.', async () => {
        const hook = getHookFunction(Token({ store: Store, user: fetchUser }));

        const session = await services.get(Store).createAndSaveSession({ userId: 2 });
        const token = session.getToken();

        const ctx = new Context({
          get(str: string) { return str === 'Authorization' ? `Bearer ${token}` : undefined; }
        });

        const response = await hook(ctx, services);
        if (!isHttpResponseUnauthorized(response)) {
          throw new Error('response should be instance of HttpResponseUnauthorized');
        }
        deepStrictEqual(response.body, {
          code: 'invalid_token',
          description: 'The token does not match any user.'
        });
        strictEqual(
          response.getHeader('WWW-Authenticate'),
          'error="invalid_token", error_description="The token does not match any user."'
        );
      });

      it('OR return an HttpResponseUnauthorized object if no user could be retrieved from the database '
          + 'with the given user Id (options.redirectTo is defined).', async () => {
        const hook = getHookFunction(Token({ store: Store, user: fetchUser, redirectTo: '/foo' }));

        const session = await services.get(Store).createAndSaveSession({ userId: 2 });
        const token = session.getToken();

        const ctx = new Context({
          get(str: string) { return str === 'Authorization' ? `Bearer ${token}` : undefined; }
        });

        const response = await hook(ctx, services);
        if (!isHttpResponseRedirect(response)) {
          throw new Error('response should be instance of HttpResponseRedirect');
        }
        strictEqual(response.path, '/foo');
      });

    });

  });

  describe('should return a post-hook function that', () => {

    beforeEach(() => {
      services.get(Store).updateCalledWith = undefined;
      services.get(Store).extendLifeTimeCalledWith = undefined;
    });

    it('should update the session and extend its lifetime if it has been modified.', async () => {
      const session = await services.get(Store).createAndSaveSession({ userId: 47 });
      const token = session.getToken();

      const ctx = new Context({
        get(str: string) { return str === 'Authorization' ? `Bearer ${token}` : undefined; }
      });

      const postHookFunction = await hook(ctx, services);
      if (postHookFunction === undefined || isHttpResponse(postHookFunction)) {
        throw new Error('The hook should return a post hook function');
      }
      if (!ctx.session) {
        throw new Error('ctx.session should be defined');
      }
      ctx.session.set('something', 1); // set "isModified" to "true"
      await postHookFunction(new HttpResponseOK());

      strictEqual(services.get(Store).updateCalledWith, ctx.session);
      strictEqual(services.get(Store).extendLifeTimeCalledWith, undefined);
    });

    it('should extend the session lifetime if it has not been modified.', async () => {
      const session = await services.get(Store).createAndSaveSession({ userId: 48 });
      const token = session.getToken();

      const ctx = new Context({
        get(str: string) { return str === 'Authorization' ? `Bearer ${token}` : undefined; }
      });

      const postHookFunction = await hook(ctx, services);
      if (postHookFunction === undefined || isHttpResponse(postHookFunction)) {
        throw new Error('The hook should return a post hook function');
      }
      if (!ctx.session) {
        throw new Error('ctx.session should be defined');
      }
      // Do not set "isModified" to "true"
      await postHookFunction(new HttpResponseOK());

      strictEqual(services.get(Store).updateCalledWith, undefined);
      strictEqual(services.get(Store).extendLifeTimeCalledWith, session.sessionID);
    });

    it('should not update the session or extend its lifetime if session.isDestroyed is true'
      + ' (isModified === true).', async () => {
        const session = await services.get(Store).createAndSaveSession({ userId: 47 });
        const token = session.getToken();

        const ctx = new Context({
          get(str: string) { return str === 'Authorization' ? `Bearer ${token}` : undefined; }
        });

        const postHookFunction = await hook(ctx, services);
        if (postHookFunction === undefined || isHttpResponse(postHookFunction)) {
          throw new Error('The hook should return a post hook function');
        }
        if (!ctx.session) {
          throw new Error('ctx.session should be defined');
        }
        ctx.session.set('something', 1); // set "isModified" to "true"
        await ctx.session.destroy();
        await postHookFunction(new HttpResponseOK());

        strictEqual(services.get(Store).updateCalledWith, undefined);
        strictEqual(services.get(Store).extendLifeTimeCalledWith, undefined);
      }
    );

    it('should not extend the session lifetime if session.isDestroyed is true (isModified === false).', async () => {
      const session = await services.get(Store).createAndSaveSession({ userId: 48 });
      const token = session.getToken();

      const ctx = new Context({
        get(str: string) { return str === 'Authorization' ? `Bearer ${token}` : undefined; }
      });

      const postHookFunction = await hook(ctx, services);
      if (postHookFunction === undefined || isHttpResponse(postHookFunction)) {
        throw new Error('The hook should return a post hook function');
      }
      if (!ctx.session) {
        throw new Error('ctx.session should be defined');
      }
      // Do not set "isModified" to "true"
      await ctx.session.destroy();
      await postHookFunction(new HttpResponseOK());

      strictEqual(services.get(Store).updateCalledWith, undefined);
      strictEqual(services.get(Store).extendLifeTimeCalledWith, undefined);
    });

    describe('given options.cookie is false or not defined', () => {

      it('should not set a cookie in the response.', async () => {
        const session = await services.get(Store).createAndSaveSession({ userId: 48 });
        const token = session.getToken();

        const ctx = new Context({
          get(str: string) { return str === 'Authorization' ? `Bearer ${token}` : undefined; }
        });

        const postHookFunction = await hook(ctx, services);
        if (postHookFunction === undefined || isHttpResponse(postHookFunction)) {
          throw new Error('The hook should return a post hook function');
        }
        if (!ctx.session) {
          throw new Error('ctx.session should be defined');
        }
        const response = new HttpResponseOK();
        await postHookFunction(response);

        deepStrictEqual(response.getCookies(), {});
      });

    });

    describe('given options.cookie is true', () => {

      it('should set a cookie in the response with the token to extend its lifetime on the client.', async () => {
        const session = await services.get(Store).createAndSaveSession({ userId: 48 });
        const token = session.getToken();

        const hook = getHookFunction(Token({ store: Store, cookie: true }));

        const ctx = new Context({
          get(str: string) { return undefined; },
          cookies: {
            [SESSION_DEFAULT_COOKIE_NAME]: token
          }
        });

        const postHookFunction = await hook(ctx, services);
        if (postHookFunction === undefined || isHttpResponse(postHookFunction)) {
          throw new Error('The hook should return a post hook function');
        }
        if (!ctx.session) {
          throw new Error('ctx.session should be defined');
        }
        const response = new HttpResponseOK();
        await postHookFunction(response);

        const { value, options } = response.getCookie(SESSION_DEFAULT_COOKIE_NAME);
        strictEqual(value, session.getToken());
        deepStrictEqual(options.maxAge, SessionStore.getExpirationTimeouts().inactivity);
      });

      it('should remove the session cookie if session.isDestroyed is true.', async () => {
        const session = await services.get(Store).createAndSaveSession({ userId: 48 });
        const token = session.getToken();

        const hook = getHookFunction(Token({ store: Store, cookie: true }));

        const ctx = new Context({
          get(str: string) { return undefined; },
          cookies: {
            [SESSION_DEFAULT_COOKIE_NAME]: token
          }
        });

        const postHookFunction = await hook(ctx, services);
        if (postHookFunction === undefined || isHttpResponse(postHookFunction)) {
          throw new Error('The hook should return a post hook function');
        }
        if (!ctx.session) {
          throw new Error('ctx.session should be defined');
        }
        const response = new HttpResponseOK();
        await ctx.session.destroy();
        await postHookFunction(response);

        const { value, options } = response.getCookie(SESSION_DEFAULT_COOKIE_NAME);
        strictEqual(value, '');
        deepStrictEqual(options.maxAge, 0);
      });

    });

  });

  describe('should define an API specification', () => {

    it('unless options.openapi is false.', () => {
      @Token({ store: Store, openapi: false })
      class Foobar {}

      strictEqual(getApiSecurity(Foobar), undefined);
      strictEqual(getApiResponses(Foobar), undefined);
      deepStrictEqual(getApiComponents(Foobar, new Foobar()), {});
    });

    it('with the proper security scheme (cookie).', () => {
      @Token({ store: Store, cookie: true })
      class Foobar {}

      const actualComponents = getApiComponents(Foobar, new Foobar());
      const expectedComponents: IApiComponents = {
        securitySchemes: {
          cookieAuth: {
            in: 'cookie',
            name: SESSION_DEFAULT_COOKIE_NAME,
            type: 'apiKey',
          }
        }
      };
      deepStrictEqual(actualComponents, expectedComponents);
    });

    it('with the proper security scheme (cookie) (cookie name different).', () => {
      process.env.SETTINGS_SESSION_COOKIE_NAME = 'auth2';
      @Token({ store: Store, cookie: true })
      class Foobar {}

      const actualComponents = getApiComponents(Foobar, new Foobar());
      const expectedComponents: IApiComponents = {
        securitySchemes: {
          cookieAuth: {
            in: 'cookie',
            name: 'auth2',
            type: 'apiKey',
          }
        }
      };
      deepStrictEqual(actualComponents, expectedComponents);
    });

    it('with the proper security scheme (no cookie).', () => {
      @Token({ store: Store })
      class Foobar {}

      const actualComponents = getApiComponents(Foobar, new Foobar());
      const expectedComponents: IApiComponents = {
        securitySchemes: {
          bearerAuth: {
            scheme: 'bearer',
            type: 'http',
          }
        }
      };
      deepStrictEqual(actualComponents, expectedComponents);
    });

    if (required) {

      it('with the proper security requirement (cookie).', () => {
        @Token({ store: Store, cookie: true })
        class Foobar {}

        const actualSecurityRequirements = getApiSecurity(Foobar);
        const expectedSecurityRequirements: IApiSecurityRequirement[] = [
          { cookieAuth: [] }
        ];
        deepStrictEqual(actualSecurityRequirements, expectedSecurityRequirements);
      });

      it('with the proper security requirement (no cookie).', () => {
        @Token({ store: Store })
        class Foobar {}

        const actualSecurityRequirements = getApiSecurity(Foobar);
        const expectedSecurityRequirements: IApiSecurityRequirement[] = [
          { bearerAuth: [] }
        ];
        deepStrictEqual(actualSecurityRequirements, expectedSecurityRequirements);
      });

      it('with the proper API responses.', () => {
        @Token({ store: Store })
        class Foobar {}

        deepStrictEqual(getApiResponses(Foobar), {
          401: { description: 'Auth token is missing or invalid.' }
        });
      });

    } else {

      it('with no security requirement (cookie).', () => {
        @Token({ store: Store, cookie: true })
        class Foobar {}

        const actualSecurityRequirements = getApiSecurity(Foobar);
        strictEqual(actualSecurityRequirements, undefined);
      });

      it('with no security requirement (no cookie).', () => {
        @Token({ store: Store })
        class Foobar {}

        const actualSecurityRequirements = getApiSecurity(Foobar);
        strictEqual(actualSecurityRequirements, undefined);
      });

      it('with the proper API responses.', () => {
        @Token({ store: Store })
        class Foobar {}

        deepStrictEqual(getApiResponses(Foobar), {
          401: { description: 'Auth token is invalid.' }
        });
      });

    }

  });

}<|MERGE_RESOLUTION|>--- conflicted
+++ resolved
@@ -3,16 +3,12 @@
 
 // FoalTS
 import {
-<<<<<<< HEAD
+  Class,
+  ConfigNotFoundError,
   Context,
   getApiComponents,
   getApiResponses,
   getApiSecurity,
-=======
-  Class,
-  ConfigNotFoundError,
-  Context,
->>>>>>> 059453dc
   getHookFunction,
   HttpResponseOK,
   IApiComponents,
