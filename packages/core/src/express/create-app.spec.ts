--- conflicted
+++ resolved
@@ -14,11 +14,6 @@
 
 describe('createApp', () => {
 
-<<<<<<< HEAD
-  afterEach(() => {
-    delete process.env.SETTINGS_CSRF;
-    delete process.env.SETTINGS_CSRF_OPTIONS_COOKIE;
-=======
   before(() => {
     if (!existsSync('test-public')) {
       mkdirSync('test-public');
@@ -38,6 +33,8 @@
   });
 
   afterEach(() => {
+    delete process.env.SETTINGS_CSRF;
+    delete process.env.SETTINGS_CSRF_OPTIONS_COOKIE;
     delete process.env.SETTINGS_STATIC_PATH_PREFIX;
   });
 
@@ -57,7 +54,6 @@
       .get('/prefix/hello-world.html')
       .expect(200, '<h1>Hello world!</h1>')
       .expect('Content-type', 'text/html; charset=UTF-8');
->>>>>>> f393e7b5
   });
 
   it('should return a 403 "Bad csrf token" on POST/PATCH/PUT/DELETE requests with bad'
