// std
import { strictEqual } from 'assert';
import { Buffer } from 'buffer';

// 3p
import * as express from 'express';
import * as request from 'supertest';

// FoalTS
import { existsSync, mkdirSync, rmdirSync, unlinkSync, writeFileSync } from 'fs';
import {
  Config, Context, Delete, dependency, Get, Head, HttpResponseOK, OpenApi, Options, Patch, Post, Put, ServiceManager
} from '../core';
import { createApp, OPENAPI_SERVICE_ID } from './create-app';

describe('createApp', () => {

  before(() => {
    if (!existsSync('test-public')) {
      mkdirSync('test-public');
    }
    writeFileSync('test-public/hello-world.html', '<h1>Hello world!</h1>', 'utf8');
    Config.set('settings.staticPath', 'test-public');
  });

  after(() => {
    Config.remove('settings.staticPath');
    Config.remove('settings.debug');
    if (existsSync('test-public/hello-world.html')) {
      unlinkSync('test-public/hello-world.html');
    }
    if (existsSync('test-public')) {
      rmdirSync('test-public');
    }
  });

  afterEach(() => {
    Config.remove('settings.staticPathPrefix');
    Config.remove('settings.debug');
    Config.remove('settings.bodyParser.limit');
  });

  it('should include security headers in HTTP responses.', async () => {
    class AppController {
      @Get('/')
      index() {
        return new HttpResponseOK()
          .setHeader('X-Custom-Header', 'foobar');
      }
    }
    const app = await createApp(AppController);

    await request(app)
      .get('/')
      .expect('X-Content-Type-Options', 'nosniff')
      .expect('X-Frame-Options', 'SAMEORIGIN')
      .expect('X-XSS-Protection', '1; mode=block')
      .expect('Strict-Transport-Security', 'max-age=15552000; includeSubDomains')
      .expect('X-Custom-Header', 'foobar');
  });

  it('should not include the X-Powered-By: Express header in HTTP responses.', async () => {
    class AppController {
      @Get('/')
      index() {
        return new HttpResponseOK();
      }
    }
    const app = await createApp(AppController);

    await request(app)
      .get('/')
      .then(response => {
        if (response.header['x-powered-by']) {
          throw new Error('The header "X-Powered-By" should not exist.');
        }
      });
  });

  it('should serve static files (with the proper headers).', async () => {
    const app = await createApp(class { });
    await request(app)
      .get('/hello-world.html')
      .expect(200, '<h1>Hello world!</h1>')
      .expect('Content-type', 'text/html; charset=UTF-8')
      .expect('X-Content-Type-Options', 'nosniff');
  });

  it('should support custom path prefix when serving static files.', async () => {
    Config.set('settings.staticPathPrefix', '/prefix');

    const app = await createApp(class { });
    await request(app)
      .get('/prefix/hello-world.html')
      .expect(200, '<h1>Hello world!</h1>')
      .expect('Content-type', 'text/html; charset=UTF-8');
  });

  it('should parse the cookies.', async () => {
    class AppController {
      @Get('/')
      index(ctx: Context) {
        return new HttpResponseOK(ctx.request.cookies);
      }
    }
    const app = await createApp(AppController);
    return request(app).get('/')
      // The type of the second parameter of `set` is incorrect.
      .set('Cookie', ['nameOne=valueOne;nameTwo=valueTwo'] as any)
      .expect(200)
      .expect({
        nameOne: 'valueOne',
        nameTwo: 'valueTwo',
      });
  });

  it('should return 404 "Not Found" on requests that have no handlers.', async () => {
    const app = await createApp(class { });
    return Promise.all([
      request(app).get('/foo').expect(404),
      request(app).post('/foo').expect(404),
      request(app).patch('/foo').expect(404),
      request(app).put('/foo').expect(404),
      request(app).delete('/foo').expect(404),
      request(app).head('/foo').expect(404),
      request(app).options('/foo').expect(404),
    ]);
  });

  it('should respond on DELETE, GET, PATCH, POST, PUT, HEAD and OPTIONS requests if a handler exists.', async () => {
    class MyController {
      @Head('/foo')
      head() {
        // A HEAD response does not have a body.
        return new HttpResponseOK()
          .setHeader('foo', 'bar');
      }
      @Get('/foo')
      get() {
        return new HttpResponseOK('get');
      }
      @Post('/foo')
      post() {
        return new HttpResponseOK('post');
      }
      @Patch('/foo')
      patch() {
        return new HttpResponseOK('patch');
      }
      @Put('/foo')
      put() {
        return new HttpResponseOK('put');
      }
      @Delete('/foo')
      delete() {
        return new HttpResponseOK('delete');
      }
      @Options('/foo')
      options() {
        return new HttpResponseOK('options');
      }
    }
    const app = await createApp(MyController);
    return Promise.all([
      request(app).get('/foo').expect('get'),
      request(app).post('/foo').expect('post'),
      request(app).patch('/foo').expect('patch'),
      request(app).put('/foo').expect('put'),
      request(app).delete('/foo').expect('delete'),
      request(app).head('/foo').expect(200).expect('foo', 'bar'),
      request(app).options('/foo').expect('options'),
    ]);
  });

  it('should parse incoming request bodies (json)', async () => {
    class MyController {
      @Post('/foo')
      post(ctx: Context) {
        return new HttpResponseOK({ body: ctx.request.body });
      }
    }
    const app = await createApp(MyController);
    return request(app)
      .post('/foo')
      .send({ foo: 'bar' })
      .expect({ body: { foo: 'bar' } });
  });

  it('should parse incoming request bodies (urlencoded)', async () => {
    class MyController {
      @Post('/foo')
      post(ctx: Context) {
        return new HttpResponseOK({ body: ctx.request.body });
      }
    }
    const app = await createApp(MyController);
    return request(app)
      .post('/foo')
      .send('foo=bar')
      .expect({ body: { foo: 'bar' } });
  });

  it('should parse incoming request bodies (text/*)', async () => {
    class MyController {
      @Post('/foo')
      post(ctx: Context) {
        return new HttpResponseOK({ body: ctx.request.body });
      }
    }
    const app = await createApp(MyController);
    return request(app)
      .post('/foo')
      .type('text/plain')
      .send('Hello world!')
      .expect({ body: 'Hello world!' });
  });

  it('should parse incoming request bodies (application/graphql)', async () => {
    class MyController {
      @Post('/foo')
      post(ctx: Context) {
        return new HttpResponseOK({ body: ctx.request.body });
      }
    }
    const app = await createApp(MyController);
    return request(app)
      .post('/foo')
      .type('application/graphql')
      .send('{ me { name } }')
      .expect({ body: '{ me { name } }' });
  });

  it('should accept higher or lower request body size if this is specified in the configuration.', async () => {
    Config.set('settings.bodyParser.limit', 10);

    class MyController {
      @Post('/foo')
      post(ctx: Context) {
        return new HttpResponseOK();
      }
    }

    const app = await createApp(MyController);
    await Promise.all([
      // Text
      request(app)
        .post('/foo')
        .type('text/plain')
        .send(Buffer.alloc(10, 'a').toString('utf8'))
        .expect(200),
      request(app)
        .post('/foo')
        .type('text/plain')
        .send(Buffer.alloc(11, 'a').toString('utf8'))
        .expect(413), // 413 = Payload Too Large
      // JSON
      request(app)
        .post('/foo')
        .send({ e: 'a' })
        .expect(200),
      request(app)
        .post('/foo')
        .send({ e: 'aka' })
        .expect(413), // 413 = Payload Too Large
      // URL encoded
      request(app)
        .post('/foo')
        .send('foo=bar')
        .expect(200),
      request(app)
        .post('/foo')
        .send('foo=barrrrr')
        .expect(413), // 413 = Payload Too Large
    ]);
  });

  it('should use the optional options.expressInstance if one is given.', async () => {
    const expected = express();
    const actual = await createApp(class { }, {
      expressInstance: expected
    });

    strictEqual(actual, expected);
  });

  it('should use the optional preMiddlewares if they are given.', async () => {
    class AppController {
      @Get('/')
      get(ctx: Context) {
        return new HttpResponseOK(
          (ctx.request as any).foalMessage
        );
      }
    }

    const app = await createApp(AppController, {
      preMiddlewares: [
        (req: any, res: any, next: (err?: any) => any) => {
          req.foalMessage = 'Hello world!'; next();
        }
      ]
    });

    return request(app)
      .get('/')
      .expect(200)
      .expect('Hello world!');
  });

<<<<<<< HEAD
  it('should use the optional postMiddlewares if they are given (in good time).', async () => {
    process.env.SETTINGS_DEBUG = 'true';
=======
  it('should use the optional postMiddlewares if they are given (in good time).', () => {
    Config.set('settings.debug', true);
>>>>>>> ffc662b7

    class AppController {
      @Get('/a')
      getA(ctx: Context) {
        return new HttpResponseOK('a');
      }
      @Get('/c')
      getC(ctx: Context) {
        throw new Error('This is an error');
      }
    }

    const app = await createApp(AppController, {
      postMiddlewares: [
        express.Router().get('/a', (req: any, res: any) => res.send('a2')),
        express.Router().get('/b', (req: any, res: any) => res.send('b2')),
        (err: any, req: any, res: any, next: any) => {
          err.message += '!!!';
          next(err);
        }
      ]
    });

    return Promise.all([
      request(app)
        .get('/a')
        .expect(200)
        .expect('a'),
      request(app)
        .get('/b')
        .expect(200)
        .expect('b2'),
      request(app)
        .get('/c')
        .expect(500)
        .then(response => {
          strictEqual(
            response.text.includes('This is an error!!!'),
            true
          );
        })
    ]);
  });

  it('should make the serviceManager available from the express instance.', async () => {
    const app = await createApp(class { });

    strictEqual(typeof app.foal, 'object');
    strictEqual(app.foal.services instanceof ServiceManager, true);
  });

  it('should send a pretty error if the JSON in the request body is invalid.', async () => {
    class AppController {
      @Post('/foo')
      post(ctx: Context) {
        return new HttpResponseOK({ body: ctx.request.body });
      }
    }
    const app = await createApp(AppController);

    return request(app)
      .post('/foo')
      .type('application/json')
      .send('{ "foo": "bar", }')
      .expect(400)
      .expect({
        body: '{ \"foo\": \"bar\", }',
        message: 'Unexpected token } in JSON at position 16'
      });
  });

  it('should use the serviceManager if given.', async () => {
    class SomeService {
      test() { throw new Error('should not get called'); }
    }
    class MockService {
      test() { return 'bar'; }
    }
    class AppController {
      @dependency
      myService: SomeService;

      @Post('/foo')
      post(ctx: Context) {
        return new HttpResponseOK(this.myService.test());
      }
    }
    const serviceManager = new ServiceManager();
    serviceManager.set(SomeService, new MockService());

    const app = await createApp(AppController, {
      serviceManager
    });

    return await request(app)
      .post('/foo')
      .expect(200)
      .expect('bar');
  });

  it('should manually inject the OpenAPI service with a special ID string.', async () => {
    class AppController {}

    const serviceManager = new ServiceManager();

    await createApp(AppController, {
      serviceManager
    });

    strictEqual(serviceManager.get(OPENAPI_SERVICE_ID), serviceManager.get(OpenApi));
  });

  it('should call ServiceManager.boot.', async () => {
    let called = false;

    class Service {
      boot() {
        called = true;
      }
    }

    class AppController {
      @dependency
      service: Service;
    }

    await createApp(AppController);

    strictEqual(called, true);
  });

  it('should call AppController.init if it exists.', async () => {
    let called = false;

    class AppController {
      init() {
        called = true;
      }
    }

    await createApp(AppController);

    strictEqual(called, true);
  });

  it('should call AppController.init after ServiceManager.boot.', async () => {
    let str = '';

    class Service {
      boot() {
        str += 'a';
      }
    }

    class AppController {
      @dependency
      service: Service;

      init() {
        str += 'b';
      }
    }

    await createApp(AppController);

    strictEqual(str, 'ab');
  });

  it('should wait until the end of ServiceManager.boot execution before returning the express instance.', async () => {
    let called = false;

    class Service {
      async boot() {
        await 1;
        await 1;
        called = true;
      }
    }

    class AppController {
      @dependency
      service: Service;
    }

    await createApp(AppController);

    strictEqual(called, true);
  });

  it('should wait until the end of AppController.init execution before returning the express instance.', async () => {
    let called = false;

    class AppController {
      async init() {
        await 1;
        await 1;
        await 1;
        called = true;
      }
    }

    await createApp(AppController);

    strictEqual(called, true);
  });

  it('should throw any errors rejected in ServiceManager.boot.', async () => {
    class Service {
      boot() {
        return Promise.reject(new Error('Service initialization failed.'));
      }
    }

    class AppController {
      @dependency
      service: Service;
    }

    try {
      await createApp(AppController);
      throw new Error('An error should have been thrown');
    } catch (error) {
      strictEqual(error.message, 'Service initialization failed.');
    }
  });

  it('should throw any errors rejected in AppController.init.', async () => {
    class AppController {
      init() {
        return Promise.reject(new Error('Initialization failed.'));
      }
    }

    try {
      await createApp(AppController);
      throw new Error('An error should have been thrown');
    } catch (error) {
      strictEqual(error.message, 'Initialization failed.');
    }
  });

});<|MERGE_RESOLUTION|>--- conflicted
+++ resolved
@@ -307,13 +307,8 @@
       .expect('Hello world!');
   });
 
-<<<<<<< HEAD
   it('should use the optional postMiddlewares if they are given (in good time).', async () => {
-    process.env.SETTINGS_DEBUG = 'true';
-=======
-  it('should use the optional postMiddlewares if they are given (in good time).', () => {
     Config.set('settings.debug', true);
->>>>>>> ffc662b7
 
     class AppController {
       @Get('/a')
