// std
import { strictEqual } from 'assert';

// 3p
import * as express from 'express';
import * as request from 'supertest';

// FoalTS
import { existsSync, mkdirSync, rmdirSync, unlinkSync, writeFileSync } from 'fs';
import { Context, Delete, Get, Head, HttpResponseOK, Options, Patch, Post, Put } from '../core';
import { createApp } from './create-app';

describe('createApp', () => {

  before(() => {
    if (!existsSync('test-public')) {
      mkdirSync('test-public');
    }
    writeFileSync('test-public/hello-world.html', '<h1>Hello world!</h1>', 'utf8');
    process.env.SETTINGS_STATIC_PATH = 'test-public';
  });

  after(() => {
    delete process.env.SETTINGS_STATIC_PATH;
    if (existsSync('test-public/hello-world.html')) {
      unlinkSync('test-public/hello-world.html');
    }
    if (existsSync('test-public')) {
      rmdirSync('test-public');
    }
  });

  afterEach(() => {
    delete process.env.SETTINGS_STATIC_PATH_PREFIX;
  });

  it('should include security headers in HTTP responses.', async () => {
    class AppController {
      @Get('/')
      index() {
        return new HttpResponseOK()
          .setHeader('X-Custom-Header', 'foobar');
      }
    }
    const app = createApp(AppController);

    await request(app)
      .get('/')
      .expect('X-Content-Type-Options', 'nosniff')
      .expect('X-DNS-Prefetch-Control', 'off')
      .expect('X-Download-Options', 'noopen')
      .expect('X-Frame-Options', 'SAMEORIGIN')
      .expect('X-XSS-Protection', '1; mode=block')
      .expect('Strict-Transport-Security', 'max-age=15552000; includeSubDomains')
      .expect('X-Custom-Header', 'foobar');
  });

  it('should not include the X-Powered-By: Express header in HTTP responses.', async () => {
    class AppController {
      @Get('/')
      index() {
        return new HttpResponseOK();
      }
    }
    const app = createApp(AppController);

    await request(app)
      .get('/')
      .then(response => {
        if (response.header['x-powered-by']) {
          throw new Error('The header "X-Powered-By" should not exist.');
        }
      });
  });

  it('should serve static files (with the proper headers).', async () => {
    const app = createApp(class {});
    await request(app)
      .get('/hello-world.html')
      .expect(200, '<h1>Hello world!</h1>')
      .expect('Content-type', 'text/html; charset=UTF-8')
      .expect('X-Content-Type-Options', 'nosniff');
  });

  it('should support custom path prefix when serving static files.', async () => {
    process.env.SETTINGS_STATIC_PATH_PREFIX = '/prefix';

    const app = createApp(class {});
    await request(app)
      .get('/prefix/hello-world.html')
      .expect(200, '<h1>Hello world!</h1>')
      .expect('Content-type', 'text/html; charset=UTF-8');
  });

<<<<<<< HEAD
=======
  it('should return a 403 "Bad csrf token" on POST/PATCH/PUT/DELETE requests with bad'
      + ' csrf token.', () => {
    process.env.SETTINGS_CSRF = 'true';
    const app = createApp(class {});
    return Promise.all([
      request(app).post('/').expect(403).expect('Bad csrf token.'),
      request(app).patch('/').expect(403).expect('Bad csrf token.'),
      request(app).put('/').expect(403).expect('Bad csrf token.'),
      request(app).delete('/').expect(403).expect('Bad csrf token.'),
    ]);
  });

  it('should not return a 403 "Bad csrf token" on POST/PATCH/PUT/DELETE requests with correct'
      + ' csrf token.', async () => {
    process.env.SETTINGS_CSRF = 'true';
    class AppController {
      @Get('/')
      index(ctx: Context) {
        return new HttpResponseOK(ctx.request.csrfToken());
      }
    }
    const app = createApp(AppController);

    let csrfToken = '';
    let sessionCookie = '';
    await request(app).get('/').then(response => {
      csrfToken = response.text;
      for (const line of response.header['set-cookie']) {
        if (line.includes('connect.sid')) {
          sessionCookie = line;
          break;
        }
      }
    });

    return request(app)
      .post('/')
      .set('Cookie', sessionCookie)
      .set('csrf-token', csrfToken)
      .expect(404);
  });

  it('should return a 403 "Bad csrf token" on POST/PATCH/PUT/DELETE requests with bad'
      + ' csrf token (cookie=true).', async () => {
    process.env.SETTINGS_CSRF = 'true';
    process.env.SETTINGS_CSRF_OPTIONS_COOKIE = 'true';

    class AppController {
      @Get('/foo')
      foo(ctx: Context) {
        return new HttpResponseOK()
          .setCookie('csrf-token', ctx.request.csrfToken());
      }
    }

    const app = createApp(AppController);
    await Promise.all([
      request(app).post('/').expect(403).expect('Bad csrf token.'),
      request(app).patch('/').expect(403).expect('Bad csrf token.'),
      request(app).put('/').expect(403).expect('Bad csrf token.'),
      request(app).delete('/').expect(403).expect('Bad csrf token.'),
    ]);

    let csrfSecret = '';
    let csrfHash = '';
    await request(app)
      .get('/foo')
      .expect(200)
      .then(data => {
        ok(Array.isArray(data.header['set-cookie']));
        for (const line of data.header['set-cookie']) {
          const [ name, key ] = line.split('=');
          switch (name) {
            case 'csrf-token':
              csrfHash = key.split(';')[0];
              break;
            case '_csrf':
              csrfSecret = key.split(';')[0];
              break;
            case 'connect.sid':
              throw new Error('Session cookie should not exist when using double submit cookie technique.');
            default:
              break;
          }
        }
      });

    await Promise.all([
      request(app).post('/')
        .set('Cookie', [`_csrf=${csrfSecret}`])
        .expect(403),
      request(app).post('/')
        .set('csrf-token', csrfHash)
        .expect(403),
      request(app).post('/')
        .set('Cookie', [`_csrf=${csrfSecret}`])
        .set('csrf-token', csrfHash)
        .expect(404)
    ]);
  });

  it('should define the function req.csrfToken even if csrf is set to false in Config.', () => {
    process.env.SETTINGS_CSRF = 'false';
    class AppController {
      @Post('/')
      index(ctx: Context) {
        return new HttpResponseOK(ctx.request.csrfToken());
      }
    }
    const app = createApp(AppController);
    return Promise.all([
      request(app).post('/').expect(200).expect('CSRF protection disabled.'),
    ]);
  });

>>>>>>> 1a82bca8
  it('should parse the cookies.', () => {
    class AppController {
      @Get('/')
      index(ctx: Context) {
        return new HttpResponseOK(ctx.request.cookies);
      }
    }
    const app = createApp(AppController);
    return request(app).get('/')
      // The type of the second parameter of `set` is incorrect.
      .set('Cookie', ['nameOne=valueOne;nameTwo=valueTwo'] as any)
      .expect(200)
      .expect({
        nameOne: 'valueOne',
        nameTwo: 'valueTwo',
      });
  });

  it('should return 404 "Not Found" on requests that have no handlers.', () => {
    const app = createApp(class {});
    return Promise.all([
      request(app).get('/foo').expect(404),
      request(app).post('/foo').expect(404),
      request(app).patch('/foo').expect(404),
      request(app).put('/foo').expect(404),
      request(app).delete('/foo').expect(404),
      request(app).head('/foo').expect(404),
      request(app).options('/foo').expect(404),
    ]);
  });

  it('should respond on DELETE, GET, PATCH, POST, PUT, HEAD and OPTIONS requests if a handler exists.', () => {
    class MyController {
      @Get('/foo')
      get() {
        return new HttpResponseOK('get');
      }
      @Post('/foo')
      post() {
        return new HttpResponseOK('post');
      }
      @Patch('/foo')
      patch() {
        return new HttpResponseOK('patch');
      }
      @Put('/foo')
      put() {
        return new HttpResponseOK('put');
      }
      @Delete('/foo')
      delete() {
        return new HttpResponseOK('delete');
      }
      @Head('/foo')
      head() {
        // A HEAD response does not have a body.
        return new HttpResponseOK();
      }
      @Options('/foo')
      options() {
        return new HttpResponseOK('options');
      }
    }
    const app = createApp(MyController);
    return Promise.all([
      request(app).get('/foo').expect('get'),
      request(app).post('/foo').expect('post'),
      request(app).patch('/foo').expect('patch'),
      request(app).put('/foo').expect('put'),
      request(app).delete('/foo').expect('delete'),
      request(app).head('/foo').expect(200),
      request(app).options('/foo').expect('options'),
    ]);
  });

  it('should parse incoming request bodies (json)', () => {
    class MyController {
      @Post('/foo')
      post(ctx: Context) {
        return new HttpResponseOK({ body: ctx.request.body });
      }
    }
    const app = createApp(MyController);
    return request(app)
      .post('/foo')
      .send({ foo: 'bar' })
      .expect({ body: { foo: 'bar' } });
  });

  it('should parse incoming request bodies (urlencoded)', () => {
    class MyController {
      @Post('/foo')
      post(ctx: Context) {
        return new HttpResponseOK({ body: ctx.request.body });
      }
    }
    const app = createApp(MyController);
    return request(app)
      .post('/foo')
      .send('foo=bar')
      .expect({ body: { foo: 'bar' } });
  });

  it('should parse incoming request bodies (text/*)', () => {
    class MyController {
      @Post('/foo')
      post(ctx: Context) {
        return new HttpResponseOK({ body: ctx.request.body });
      }
    }
    const app = createApp(MyController);
    return request(app)
      .post('/foo')
      .type('text/plain')
      .send('Hello world!')
      .expect({ body: 'Hello world!' });
  });

  it('should parse incoming request bodies (application/graphql)', () => {
    class MyController {
      @Post('/foo')
      post(ctx: Context) {
        return new HttpResponseOK({ body: ctx.request.body });
      }
    }
    const app = createApp(MyController);
    return request(app)
      .post('/foo')
      .type('application/graphql')
      .send('{ me { name } }')
      .expect({ body: '{ me { name } }' });
  });

  it('should use the optional express instance if one is given.', () => {
    const expected = express();
    const actual = createApp(class {}, expected);

    strictEqual(actual, expected);
  });

});<|MERGE_RESOLUTION|>--- conflicted
+++ resolved
@@ -92,124 +92,6 @@
       .expect('Content-type', 'text/html; charset=UTF-8');
   });
 
-<<<<<<< HEAD
-=======
-  it('should return a 403 "Bad csrf token" on POST/PATCH/PUT/DELETE requests with bad'
-      + ' csrf token.', () => {
-    process.env.SETTINGS_CSRF = 'true';
-    const app = createApp(class {});
-    return Promise.all([
-      request(app).post('/').expect(403).expect('Bad csrf token.'),
-      request(app).patch('/').expect(403).expect('Bad csrf token.'),
-      request(app).put('/').expect(403).expect('Bad csrf token.'),
-      request(app).delete('/').expect(403).expect('Bad csrf token.'),
-    ]);
-  });
-
-  it('should not return a 403 "Bad csrf token" on POST/PATCH/PUT/DELETE requests with correct'
-      + ' csrf token.', async () => {
-    process.env.SETTINGS_CSRF = 'true';
-    class AppController {
-      @Get('/')
-      index(ctx: Context) {
-        return new HttpResponseOK(ctx.request.csrfToken());
-      }
-    }
-    const app = createApp(AppController);
-
-    let csrfToken = '';
-    let sessionCookie = '';
-    await request(app).get('/').then(response => {
-      csrfToken = response.text;
-      for (const line of response.header['set-cookie']) {
-        if (line.includes('connect.sid')) {
-          sessionCookie = line;
-          break;
-        }
-      }
-    });
-
-    return request(app)
-      .post('/')
-      .set('Cookie', sessionCookie)
-      .set('csrf-token', csrfToken)
-      .expect(404);
-  });
-
-  it('should return a 403 "Bad csrf token" on POST/PATCH/PUT/DELETE requests with bad'
-      + ' csrf token (cookie=true).', async () => {
-    process.env.SETTINGS_CSRF = 'true';
-    process.env.SETTINGS_CSRF_OPTIONS_COOKIE = 'true';
-
-    class AppController {
-      @Get('/foo')
-      foo(ctx: Context) {
-        return new HttpResponseOK()
-          .setCookie('csrf-token', ctx.request.csrfToken());
-      }
-    }
-
-    const app = createApp(AppController);
-    await Promise.all([
-      request(app).post('/').expect(403).expect('Bad csrf token.'),
-      request(app).patch('/').expect(403).expect('Bad csrf token.'),
-      request(app).put('/').expect(403).expect('Bad csrf token.'),
-      request(app).delete('/').expect(403).expect('Bad csrf token.'),
-    ]);
-
-    let csrfSecret = '';
-    let csrfHash = '';
-    await request(app)
-      .get('/foo')
-      .expect(200)
-      .then(data => {
-        ok(Array.isArray(data.header['set-cookie']));
-        for (const line of data.header['set-cookie']) {
-          const [ name, key ] = line.split('=');
-          switch (name) {
-            case 'csrf-token':
-              csrfHash = key.split(';')[0];
-              break;
-            case '_csrf':
-              csrfSecret = key.split(';')[0];
-              break;
-            case 'connect.sid':
-              throw new Error('Session cookie should not exist when using double submit cookie technique.');
-            default:
-              break;
-          }
-        }
-      });
-
-    await Promise.all([
-      request(app).post('/')
-        .set('Cookie', [`_csrf=${csrfSecret}`])
-        .expect(403),
-      request(app).post('/')
-        .set('csrf-token', csrfHash)
-        .expect(403),
-      request(app).post('/')
-        .set('Cookie', [`_csrf=${csrfSecret}`])
-        .set('csrf-token', csrfHash)
-        .expect(404)
-    ]);
-  });
-
-  it('should define the function req.csrfToken even if csrf is set to false in Config.', () => {
-    process.env.SETTINGS_CSRF = 'false';
-    class AppController {
-      @Post('/')
-      index(ctx: Context) {
-        return new HttpResponseOK(ctx.request.csrfToken());
-      }
-    }
-    const app = createApp(AppController);
-    return Promise.all([
-      request(app).post('/').expect(200).expect('CSRF protection disabled.'),
-    ]);
-  });
-
->>>>>>> 1a82bca8
   it('should parse the cookies.', () => {
     class AppController {
       @Get('/')
