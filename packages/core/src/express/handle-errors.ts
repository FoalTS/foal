--- conflicted
+++ resolved
@@ -15,16 +15,12 @@
  * @returns The express middleware.
  */
 export function handleErrors(debug: boolean, logFn = console.error) {
-<<<<<<< HEAD
   return async (err, req, res, next) => {
-=======
-  return (err, req, res, next) => {
     if (err.expose && err.status) {
       next(err);
       return;
     }
 
->>>>>>> 75419821
     logFn(err.stack);
 
     if (!debug) {
