// 3p
import * as cookieParser from 'cookie-parser';
import * as express from 'express';
import * as logger from 'morgan';

// FoalTS
import {
  Class,
  Config,
  makeControllerRoutes,
  ServiceManager
} from '../core';
import { createMiddleware } from './create-middleware';
import { handleErrors } from './handle-errors';
import { notFound } from './not-found';

interface ExpressApplication extends express.Express {
  [name: string]: any;
}

export interface CreateAppOptions {
  expressInstance?: ExpressApplication;
  methods?: {
    handleError?: boolean;
  };
  preMiddlewares?: (express.RequestHandler | express.ErrorRequestHandler)[];
  postMiddlewares?: (express.RequestHandler | express.ErrorRequestHandler)[];
}

function handleJsonErrors(err, _, res, next) {
  if (err.type !== 'entity.parse.failed') {
    next(err);
    return;
  }
  res.status(err.status).send({
    body: err.body,
    message: err.message
  });
}

function protectionHeaders(_, res, next) {
  res.removeHeader('X-Powered-By');
  res.setHeader('X-Content-Type-Options', 'nosniff');
  res.setHeader('X-DNS-Prefetch-Control', 'off');
  res.setHeader('X-Download-Options', 'noopen');
  res.setHeader('X-Frame-Options', 'SAMEORIGIN');
  res.setHeader('X-XSS-Protection', '1; mode=block');
  res.setHeader('Strict-Transport-Security', 'max-age=15552000; includeSubDomains');
  next();
}

function getOptions(expressInstanceOrOptions?: ExpressApplication|CreateAppOptions): CreateAppOptions {
  if (!expressInstanceOrOptions) {
    return {};
  }

  if (typeof expressInstanceOrOptions === 'function') {
    return { expressInstance: expressInstanceOrOptions };
  }

  return expressInstanceOrOptions;
}

/**
 * Create an Express application from the root controller.
 *
 * @export
 * @param {Class} AppController - The root controller, usually called `AppController` and located in `src/app`.
 * @param {(ExpressApplication|CreateAppOptions)} [expressInstanceOrOptions] - Express instance or options containaining
 * Express middlewares or other settings.
 * @param {ExpressApplication} [expressInstanceOrOptions.expressInstance] - Express instance to be used as base for the
 * returned application.
 * @param {boolean} [expressInstanceOrOptions.methods.handleError] - Specifies if AppController.handleError should be
 * used to handle errors.
 * @param {(express.RequestHandler | express.ErrorRequestHandler)[]} [expressInstanceOrOptions.preMiddlewares] Express
 * middlewares to be executed before the controllers and hooks.
 * @param {(express.RequestHandler | express.ErrorRequestHandler)[]} [expressInstanceOrOptions.postMiddlewares] Express
 * middlewares to be executed after the controllers and hooks, but before the 500 or 404 handler get called.
 * @returns {ExpressApplication} The express application.
 */
export function createApp(
  AppController: Class, expressInstanceOrOptions?: ExpressApplication|CreateAppOptions
): ExpressApplication {
  const options = getOptions(expressInstanceOrOptions);
  const app: ExpressApplication = options.expressInstance || express();

  // Add optional pre-middlewares.
  for (const middleware of options.preMiddlewares || []) {
    app.use(middleware);
  }

  // Log requests.
  const loggerFormat: string = Config.get(
    'settings.loggerFormat',
    '[:date] ":method :url HTTP/:http-version" :status - :response-time ms'
  );
  if (loggerFormat !== 'none') {
    app.use(logger(loggerFormat));
  }

  app.use(protectionHeaders);

  // Serve static files.
  app.use(
    Config.get('settings.staticPathPrefix', ''),
    express.static(Config.get('settings.staticPath', 'public'))
  );
<<<<<<< HEAD

  // Parse request body.
  app.use(express.json());
  app.use(handleJsonErrors);
  app.use(express.urlencoded({ extended: false }));
  app.use(express.text({ type: ['text/*', 'application/graphql'] }));

  // Parse cookies.
=======
  const limit = Config.get('settings.bodyParser.limit');
  app.use(express.json({ limit }));
  app.use((err, req, res, next) => {
    if (err.type !== 'entity.parse.failed') {
      next(err);
      return;
    }
    res.status(err.status).send({
      body: err.body,
      message: err.message
    });
  });
  app.use(express.urlencoded({ extended: false, limit }));
  app.use(express.text({ type: ['text/*', 'application/graphql'], limit }));
>>>>>>> 8f8645e0
  app.use(cookieParser());

  // Create the service and controller manager.
  const services = new ServiceManager();
  app.foal = { services };

  // Resolve the controllers and hooks and add them to the express instance.
  const routes = makeControllerRoutes('', [], AppController, services);
  for (const route of routes) {
    app[route.httpMethod.toLowerCase()](route.path, createMiddleware(route, services));
  }

  // Add optional post-middlewares.
  for (const middleware of options.postMiddlewares || []) {
    app.use(middleware);
  }

  // Handle errors.
  app.use(notFound());
  const controller = app.foal.services.get(AppController);
  app.use(handleErrors(options, controller));

  return app;
}

/**
 * Create an Express application from the root controller and call its "init" method if it exists.
 *
 * @export
 * @param {Class} AppController - The root controller, usually called `AppController` and located in `src/app`.
 * @param {(ExpressApplication|CreateAppOptions)} [expressInstanceOrOptions] - Express instance or options containaining
 * Express middlewares or other settings.
 * @param {ExpressApplication} [expressInstanceOrOptions.expressInstance] - Express instance to be used as base for the
 * returned application.
 * @param {boolean} [expressInstanceOrOptions.methods.handleError] - Specifies if AppController.handleError should be
 * used to handle errors.
 * @param {(express.RequestHandler | express.ErrorRequestHandler)[]} [expressInstanceOrOptions.preMiddlewares] Express
 * middlewares to be executed before the controllers and hooks.
 * @param {(express.RequestHandler | express.ErrorRequestHandler)[]} [expressInstanceOrOptions.postMiddlewares] Express
 * middlewares to be executed after the controllers and hooks, but before the 500 or 404 handler get called.
 * @returns {Promise<ExpressApplication>} The express application.
 */
export async function createAndInitApp(
  AppController: Class, expressInstanceOrOptions?: ExpressApplication|CreateAppOptions
): Promise<ExpressApplication> {
  const app = createApp(AppController, expressInstanceOrOptions);

  const controller = app.foal.services.get(AppController);
  if (controller.init) {
    await controller.init();
  }

  return app;
}<|MERGE_RESOLUTION|>--- conflicted
+++ resolved
@@ -105,31 +105,15 @@
     Config.get('settings.staticPathPrefix', ''),
     express.static(Config.get('settings.staticPath', 'public'))
   );
-<<<<<<< HEAD
 
   // Parse request body.
-  app.use(express.json());
+  const limit = Config.get('settings.bodyParser.limit');
+  app.use(express.json({ limit }));
   app.use(handleJsonErrors);
-  app.use(express.urlencoded({ extended: false }));
-  app.use(express.text({ type: ['text/*', 'application/graphql'] }));
+  app.use(express.urlencoded({ extended: false, limit }));
+  app.use(express.text({ type: ['text/*', 'application/graphql'], limit }));
 
   // Parse cookies.
-=======
-  const limit = Config.get('settings.bodyParser.limit');
-  app.use(express.json({ limit }));
-  app.use((err, req, res, next) => {
-    if (err.type !== 'entity.parse.failed') {
-      next(err);
-      return;
-    }
-    res.status(err.status).send({
-      body: err.body,
-      message: err.message
-    });
-  });
-  app.use(express.urlencoded({ extended: false, limit }));
-  app.use(express.text({ type: ['text/*', 'application/graphql'], limit }));
->>>>>>> 8f8645e0
   app.use(cookieParser());
 
   // Create the service and controller manager.
