// 3p
import * as cookieParser from 'cookie-parser';
import * as express from 'express';
import * as logger from 'morgan';

// FoalTS
import {
  Class,
  Config,
  makeControllerRoutes,
  ServiceManager
} from '../core';
import { createMiddleware } from './create-middleware';
import { handleErrors } from './handle-errors';
import { notFound } from './not-found';

export interface ExpressApplication extends express.Express {
  [name: string]: any;
}

export interface CreateAppOptions {
  expressInstance?: ExpressApplication;
  methods?: {
    handleError?: boolean;
  };
  preMiddlewares?: (express.RequestHandler | express.ErrorRequestHandler)[];
  postMiddlewares?: (express.RequestHandler | express.ErrorRequestHandler)[];
}

function handleJsonErrors(err: any, req: express.Request, res: express.Response, next: express.NextFunction) {
  if (err.type !== 'entity.parse.failed') {
    next(err);
    return;
  }
  res.status(err.status).send({
    body: err.body,
    message: err.message
  });
}

function protectionHeaders(req: express.Request, res: express.Response, next: express.NextFunction) {
  res.removeHeader('X-Powered-By');
  res.setHeader('X-Content-Type-Options', 'nosniff');
  res.setHeader('X-DNS-Prefetch-Control', 'off');
  res.setHeader('X-Download-Options', 'noopen');
  res.setHeader('X-Frame-Options', 'SAMEORIGIN');
  res.setHeader('X-XSS-Protection', '1; mode=block');
  res.setHeader('Strict-Transport-Security', 'max-age=15552000; includeSubDomains');
  next();
}

function getOptions(expressInstanceOrOptions?: ExpressApplication|CreateAppOptions): CreateAppOptions {
  if (!expressInstanceOrOptions) {
    return {};
  }

  if (typeof expressInstanceOrOptions === 'function') {
    return { expressInstance: expressInstanceOrOptions };
  }

  return expressInstanceOrOptions;
}

/**
 * Create an Express application from the root controller.
 *
 * @export
 * @param {Class} AppController - The root controller, usually called `AppController` and located in `src/app`.
 * @param {(ExpressApplication|CreateAppOptions)} [expressInstanceOrOptions] - Express instance or options containaining
 * Express middlewares or other settings.
 * @param {ExpressApplication} [expressInstanceOrOptions.expressInstance] - Express instance to be used as base for the
 * returned application.
 * @param {boolean} [expressInstanceOrOptions.methods.handleError] - Specifies if AppController.handleError should be
 * used to handle errors.
 * @param {(express.RequestHandler | express.ErrorRequestHandler)[]} [expressInstanceOrOptions.preMiddlewares] Express
 * middlewares to be executed before the controllers and hooks.
 * @param {(express.RequestHandler | express.ErrorRequestHandler)[]} [expressInstanceOrOptions.postMiddlewares] Express
 * middlewares to be executed after the controllers and hooks, but before the 500 or 404 handler get called.
 * @param {(ServiceManager)} serviceManager - Prebuilt and configured Service Manager for optionally overriding the
 * mapped identities.
 * @returns {ExpressApplication} The express application.
 */
export function createApp(
<<<<<<< HEAD
  rootControllerClass: Class,
  expressInstanceOrOptions?: ExpressApplication | ExpressOptions,
  serviceManager?: ServiceManager
=======
  AppController: Class, expressInstanceOrOptions?: ExpressApplication|CreateAppOptions
>>>>>>> c063001c
): ExpressApplication {
  const options = getOptions(expressInstanceOrOptions);
  const app: ExpressApplication = options.expressInstance || express();

  // Add optional pre-middlewares.
  for (const middleware of options.preMiddlewares || []) {
    app.use(middleware);
  }

<<<<<<< HEAD
  if (expressInstanceOrOptions && typeof expressInstanceOrOptions === 'object') {
    if (expressInstanceOrOptions.expressInstance) {
      app = expressInstanceOrOptions.expressInstance;
    }
    for (const middleware of expressInstanceOrOptions.preMiddlewares || []) {
      app.use(middleware);
    }
  }

  const LOG_FORMAT_NONE = 'none';

=======
  // Log requests.
>>>>>>> c063001c
  const loggerFormat: string = Config.get(
    'settings.loggerFormat',
    '[:date] ":method :url HTTP/:http-version" :status - :response-time ms'
  );
  if (loggerFormat !== 'none') {
    app.use(logger(loggerFormat));
  }

  app.use(protectionHeaders);

  // Serve static files.
  app.use(
    Config.get('settings.staticPathPrefix', ''),
    express.static(Config.get('settings.staticPath', 'public'))
  );

  // Parse request body.
  const limit = Config.get('settings.bodyParser.limit');
  app.use(express.json({ limit }));
  app.use(handleJsonErrors);
  app.use(express.urlencoded({ extended: false, limit }));
  app.use(express.text({ type: ['text/*', 'application/graphql'], limit }));

  // Parse cookies.
  app.use(cookieParser());

<<<<<<< HEAD
  const services = serviceManager || new ServiceManager();
=======
  // Create the service and controller manager.
  const services = new ServiceManager();
>>>>>>> c063001c
  app.foal = { services };

  // Resolve the controllers and hooks and add them to the express instance.
  const routes = makeControllerRoutes('', [], AppController, services);
  for (const route of routes) {
    app[route.httpMethod.toLowerCase()](route.path, createMiddleware(route, services));
  }

  // Add optional post-middlewares.
  for (const middleware of options.postMiddlewares || []) {
    app.use(middleware);
  }

  // Handle errors.
  app.use(notFound());
  const controller = app.foal.services.get(AppController);
  app.use(handleErrors(options, controller));

  return app;
}

/**
 * Create an Express application from the root controller and call its "init" method if it exists.
 *
 * @export
 * @param {Class} AppController - The root controller, usually called `AppController` and located in `src/app`.
 * @param {(ExpressApplication|CreateAppOptions)} [expressInstanceOrOptions] - Express instance or options containaining
 * Express middlewares or other settings.
 * @param {ExpressApplication} [expressInstanceOrOptions.expressInstance] - Express instance to be used as base for the
 * returned application.
 * @param {boolean} [expressInstanceOrOptions.methods.handleError] - Specifies if AppController.handleError should be
 * used to handle errors.
 * @param {(express.RequestHandler | express.ErrorRequestHandler)[]} [expressInstanceOrOptions.preMiddlewares] Express
 * middlewares to be executed before the controllers and hooks.
 * @param {(express.RequestHandler | express.ErrorRequestHandler)[]} [expressInstanceOrOptions.postMiddlewares] Express
 * middlewares to be executed after the controllers and hooks, but before the 500 or 404 handler get called.
 * @returns {Promise<ExpressApplication>} The express application.
 */
export async function createAndInitApp(
<<<<<<< HEAD
  rootControllerClass: Class, expressInstanceOrOptions?: ExpressApplication | ExpressOptions
=======
  AppController: Class, expressInstanceOrOptions?: ExpressApplication|CreateAppOptions
>>>>>>> c063001c
): Promise<ExpressApplication> {
  const app = createApp(AppController, expressInstanceOrOptions);

  const controller = app.foal.services.get(AppController);
  if (controller.init) {
    await controller.init();
  }

  return app;
}<|MERGE_RESOLUTION|>--- conflicted
+++ resolved
@@ -81,13 +81,9 @@
  * @returns {ExpressApplication} The express application.
  */
 export function createApp(
-<<<<<<< HEAD
-  rootControllerClass: Class,
-  expressInstanceOrOptions?: ExpressApplication | ExpressOptions,
+  AppController: Class,
+  expressInstanceOrOptions?: ExpressApplication | CreateAppOptions,
   serviceManager?: ServiceManager
-=======
-  AppController: Class, expressInstanceOrOptions?: ExpressApplication|CreateAppOptions
->>>>>>> c063001c
 ): ExpressApplication {
   const options = getOptions(expressInstanceOrOptions);
   const app: ExpressApplication = options.expressInstance || express();
@@ -97,21 +93,7 @@
     app.use(middleware);
   }
 
-<<<<<<< HEAD
-  if (expressInstanceOrOptions && typeof expressInstanceOrOptions === 'object') {
-    if (expressInstanceOrOptions.expressInstance) {
-      app = expressInstanceOrOptions.expressInstance;
-    }
-    for (const middleware of expressInstanceOrOptions.preMiddlewares || []) {
-      app.use(middleware);
-    }
-  }
-
-  const LOG_FORMAT_NONE = 'none';
-
-=======
   // Log requests.
->>>>>>> c063001c
   const loggerFormat: string = Config.get(
     'settings.loggerFormat',
     '[:date] ":method :url HTTP/:http-version" :status - :response-time ms'
@@ -138,12 +120,8 @@
   // Parse cookies.
   app.use(cookieParser());
 
-<<<<<<< HEAD
+  // Create the service and controller manager.
   const services = serviceManager || new ServiceManager();
-=======
-  // Create the service and controller manager.
-  const services = new ServiceManager();
->>>>>>> c063001c
   app.foal = { services };
 
   // Resolve the controllers and hooks and add them to the express instance.
@@ -183,11 +161,7 @@
  * @returns {Promise<ExpressApplication>} The express application.
  */
 export async function createAndInitApp(
-<<<<<<< HEAD
-  rootControllerClass: Class, expressInstanceOrOptions?: ExpressApplication | ExpressOptions
-=======
-  AppController: Class, expressInstanceOrOptions?: ExpressApplication|CreateAppOptions
->>>>>>> c063001c
+  AppController: Class, expressInstanceOrOptions?: ExpressApplication | CreateAppOptions
 ): Promise<ExpressApplication> {
   const app = createApp(AppController, expressInstanceOrOptions);
 
