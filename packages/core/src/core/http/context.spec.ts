--- conflicted
+++ resolved
@@ -13,14 +13,9 @@
 
     strictEqual(actual.request, request);
     deepStrictEqual(actual.state, {});
-<<<<<<< HEAD
-    strictEqual(actual.user, undefined);
-    strictEqual(actual.session, undefined);
-    strictEqual(actual.files instanceof FileList, true);
-=======
     strictEqual(actual.user, null);
     strictEqual(actual.session, null);
->>>>>>> 96b3f60c
+    strictEqual(actual.files instanceof FileList, true);
   });
 
 });