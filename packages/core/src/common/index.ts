--- conflicted
+++ resolved
@@ -1,11 +1,7 @@
 export * from './auth';
 export * from './encoding';
-<<<<<<< HEAD
-export * from './hooks';
 export * from './permissions';
-=======
 export * from './templates';
->>>>>>> 2ba298b9
 export * from './tokens';
 export * from './utils';
 export * from './validation';