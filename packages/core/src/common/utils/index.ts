--- conflicted
+++ resolved
@@ -1,12 +1,5 @@
 export { controller } from './controller.util';
 export { displayServerURL } from './display-server-url.util';
-<<<<<<< HEAD
-export { getAjvInstance } from './get-ajv-instance';
-export { hashPassword } from './hash-password.util';
-=======
-export { escapeProp } from './escape-prop';
-export { escape } from './escape';
->>>>>>> 2ba298b9
 export { isInFile } from './is-in-file.util';
 export { Log, LogOptions } from './log.hook';
 export { streamToBuffer } from './stream-to-buffer';