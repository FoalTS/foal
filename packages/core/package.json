{
  "name": "@foal/core",
  "version": "4.6.0",
  "description": "Full-featured Node.js framework, with no complexity",
  "main": "./lib/index.js",
  "types": "./lib/index.d.ts",
  "scripts": {
    "test": "mocha --parallel --require ts-node/register --require source-map-support/register \"./src/**/*.spec.ts\"",
    "dev:test": "mocha --require ts-node/register --watch --extension ts \"./src/**/*.spec.ts\"",
    "dev:test:common": "mocha --require ts-node/register --watch --extension ts \"./src/common/**/*.spec.ts\"",
    "dev:test:core": "mocha --require ts-node/register --watch --extension ts \"./src/core/**/*.spec.ts\"",
    "dev:test:express": "mocha --require ts-node/register --watch --extension ts \"./src/express/**/*.spec.ts\"",
    "dev:test:sessions": "mocha --require ts-node/register --watch --extension ts \"./src/sessions/**/*.spec.ts\"",
    "build": "rimraf lib && node copy-debug-page && tsc -p tsconfig-build.json",
    "prepublish": "npm run build"
  },
  "funding": {
    "url": "https://github.com/sponsors/LoicPoullain"
  },
  "engines": {
    "node": ">=22.0.0"
  },
  "publishConfig": {
    "access": "public"
  },
  "keywords": [
    "TypeScript",
    "framework",
    "dependency-injection",
    "API",
    "foal",
    "Nodejs",
    "nodejs-framework",
    "auth",
    "express",
    "ORM",
    "REST",
    "security",
    "TypeORM",
    "FoalTS",
    "typescript-framework",
    "node",
    "mvc",
    "web-framework"
  ],
  "bugs": {
    "url": "https://github.com/FoalTS/foal/issues"
  },
  "repository": {
    "type": "git",
    "url": "https://github.com/FoalTS/foal"
  },
  "homepage": "https://github.com/FoalTS",
  "contributors": [
    "Loïc Poullain"
  ],
  "license": "MIT",
  "files": [
    "lib/"
  ],
  "dependencies": {
    "ajv": "~8.17.1",
    "ajv-formats": "~2.1.1",
    "cookie-parser": "~1.4.7",
    "express": "~4.21.2",
    "morgan": "~1.10.0",
    "reflect-metadata": "~0.2.2"
  },
  "devDependencies": {
<<<<<<< HEAD
    "@foal/internal-test": "^4.5.1",
    "@types/mocha": "10.0.10",
    "@types/node": "22.15.21",
=======
    "@foal/internal-test": "^4.6.0",
    "@types/mocha": "10.0.7",
    "@types/node": "18.18.6",
>>>>>>> 5eebfb4d
    "@types/supertest": "6.0.2",
    "ajv-errors": "~3.0.0",
    "ejs": "~3.1.10",
    "mocha": "~11.5.0",
    "rimraf": "~6.0.1",
    "source-map-support": "~0.5.21",
    "supertest": "~7.1.1",
    "ts-node": "~10.9.2",
    "twig": "~1.17.1",
    "typescript": "~5.5.4",
    "yamljs": "~0.3.0"
  }
}<|MERGE_RESOLUTION|>--- conflicted
+++ resolved
@@ -67,15 +67,9 @@
     "reflect-metadata": "~0.2.2"
   },
   "devDependencies": {
-<<<<<<< HEAD
-    "@foal/internal-test": "^4.5.1",
+    "@foal/internal-test": "^4.6.0",
     "@types/mocha": "10.0.10",
     "@types/node": "22.15.21",
-=======
-    "@foal/internal-test": "^4.6.0",
-    "@types/mocha": "10.0.7",
-    "@types/node": "18.18.6",
->>>>>>> 5eebfb4d
     "@types/supertest": "6.0.2",
     "ajv-errors": "~3.0.0",
     "ejs": "~3.1.10",
