{
  "name": "@foal/core",
  "version": "1.11.0",
  "description": "A Node.js and TypeScript framework, all-inclusive.",
  "main": "./lib/index.js",
  "types": "./lib/index.d.ts",
  "scripts": {
    "docs": "typedoc --out ../../docs/api/core src/index.ts --readme none --theme markdown",
    "test": "nyc --reporter=json --reporter=text mocha --parallel --require ts-node/register --require source-map-support/register \"./src/**/*.spec.ts\"",
    "dev:test": "mocha --require ts-node/register --watch --watch-extensions ts \"./src/**/*.spec.ts\"",
    "dev:test:auth": "mocha --require ts-node/register --watch --watch-extensions ts \"./src/auth/**/*.spec.ts\"",
    "dev:test:common": "mocha --require ts-node/register --watch --watch-extensions ts \"./src/common/**/*.spec.ts\"",
    "test:common": "mocha --require ts-node/register \"./src/common/**/*.spec.ts\"",
    "dev:test:core": "mocha --require ts-node/register --watch --watch-extensions ts \"./src/core/**/*.spec.ts\"",
    "dev:test:express": "mocha --require ts-node/register --watch --watch-extensions ts \"./src/express/**/*.spec.ts\"",
    "dev:test:openapi": "mocha --require ts-node/register --watch --watch-extensions ts \"./src/openapi/**/*.spec.ts\"",
    "dev:test:sessions": "mocha --require ts-node/register --watch --watch-extensions ts \"./src/sessions/**/*.spec.ts\"",
    "build": "rimraf lib && copy-cli \"./src/**/500.debug.html\" lib && tsc -p tsconfig-build.json",
    "prepublish": "npm run build"
  },
  "funding": {
    "url": "https://github.com/sponsors/LoicPoullain"
  },
  "engines": {
    "node": ">=10"
  },
  "publishConfig": {
    "access": "public"
  },
  "keywords": [
    "TypeScript",
    "framework",
    "dependency-injection",
    "API",
    "foal",
    "Nodejs",
    "nodejs-framework",
    "auth",
    "express",
    "ORM",
    "REST",
    "security",
    "TypeORM",
    "FoalTS",
    "typescript-framework",
    "node",
    "mvc",
    "web-framework"
  ],
  "bugs": {
    "url": "https://github.com/FoalTS/foal/issues"
  },
  "repository": {
    "type": "git",
    "url": "https://github.com/FoalTS/foal"
  },
  "homepage": "https://github.com/FoalTS",
  "contributors": [
    "Loïc Poullain <loic.poullain@centraliens.net>"
  ],
  "license": "MIT",
  "files": [
    "lib/"
  ],
  "nyc": {
    "extension": [
      ".ts",
      ".tsx"
    ],
    "exclude": [
      "coverage/",
      "lib/",
      "**/*.spec.ts",
      "**/*.d.ts"
    ],
    "reporter": [
      "html"
    ],
    "all": true
  },
  "dependencies": {
    "ajv": "~6.12.0",
    "cookie-parser": "~1.4.4",
    "express": "~4.17.1",
    "mime": "~2.4.4",
    "morgan": "~1.10.0",
    "pump": "~3.0.0",
    "reflect-metadata": "~0.1.13"
  },
  "devDependencies": {
<<<<<<< HEAD
    "@foal/ejs": "^1.9.0",
    "@types/mocha": "7.0.2",
    "@types/node": "10.17.24",
=======
    "@foal/ejs": "^1.11.0",
    "@foal/internal-test": "^1.10.0",
    "@types/mocha": "~2.2.43",
    "@types/node": "~10.1.2",
>>>>>>> 059453dc
    "@types/supertest": "~2.0.5",
    "copy": "~0.3.2",
    "ejs": "~2.6.2",
    "mocha": "~8.0.1",
    "mysql": "~2.15.0",
    "node-mocks-http": "~1.7.0",
    "nyc": "~12.0.2",
    "pg": "~7.4.3",
    "rimraf": "~2.6.2",
    "source-map-support": "~0.5.6",
    "supertest": "~3.1.0",
    "ts-node": "~3.3.0",
    "twig": "~1.13.3",
    "typedoc": "~0.14.2",
    "typedoc-plugin-markdown": "~1.2.0",
    "typescript": "~3.9.3",
    "yamljs": "~0.3.0"
  }
}<|MERGE_RESOLUTION|>--- conflicted
+++ resolved
@@ -88,16 +88,10 @@
     "reflect-metadata": "~0.1.13"
   },
   "devDependencies": {
-<<<<<<< HEAD
-    "@foal/ejs": "^1.9.0",
+    "@foal/ejs": "^1.11.0",
+    "@foal/internal-test": "^1.10.0",
     "@types/mocha": "7.0.2",
     "@types/node": "10.17.24",
-=======
-    "@foal/ejs": "^1.11.0",
-    "@foal/internal-test": "^1.10.0",
-    "@types/mocha": "~2.2.43",
-    "@types/node": "~10.1.2",
->>>>>>> 059453dc
     "@types/supertest": "~2.0.5",
     "copy": "~0.3.2",
     "ejs": "~2.6.2",
