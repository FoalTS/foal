--- conflicted
+++ resolved
@@ -85,28 +85,6 @@
     "reflect-metadata": "~0.1.13"
   },
   "devDependencies": {
-<<<<<<< HEAD
-    "@foal/ejs": "^1.2.0",
-    "@types/mocha": "^2.2.43",
-    "@types/node": "^10.1.2",
-    "@types/supertest": "^2.0.5",
-    "copy": "^0.3.2",
-    "ejs": "^2.6.2",
-    "mocha": "^5.2.0",
-    "mysql": "^2.15.0",
-    "node-mocks-http": "^1.7.0",
-    "nyc": "^12.0.2",
-    "pg": "^7.4.3",
-    "rimraf": "^2.6.2",
-    "source-map-support": "^0.5.6",
-    "supertest": "^3.1.0",
-    "ts-node": "^3.3.0",
-    "twig": "^1.13.3",
-    "typedoc": "^0.14.2",
-    "typedoc-plugin-markdown": "^1.2.0",
-    "typescript": "~3.5.3",
-    "yamljs": "^0.3.0"
-=======
     "@foal/ejs": "~1.2.0",
     "@types/mocha": "~2.2.43",
     "@types/node": "~10.1.2",
@@ -127,6 +105,5 @@
     "typedoc-plugin-markdown": "~1.2.0",
     "typescript": "~3.5.3",
     "yamljs": "~0.3.0"
->>>>>>> 2d48be62
   }
 }