--- conflicted
+++ resolved
@@ -88,12 +88,7 @@
     "reflect-metadata": "~0.1.13"
   },
   "devDependencies": {
-<<<<<<< HEAD
-    "@foal/internal-test": "^1.10.0",
-=======
-    "@foal/ejs": "^1.11.1",
     "@foal/internal-test": "^1.11.1",
->>>>>>> a0439f78
     "@types/mocha": "7.0.2",
     "@types/node": "10.17.24",
     "@types/supertest": "~2.0.5",
