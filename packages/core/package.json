--- conflicted
+++ resolved
@@ -97,11 +97,7 @@
     "rimraf": "~2.6.2",
     "source-map-support": "~0.5.19",
     "supertest": "~6.2.3",
-<<<<<<< HEAD
-    "ts-node": "~10.8.0",
-=======
     "ts-node": "~10.8.1",
->>>>>>> efaffd65
     "twig": "~1.13.3",
     "typescript": "~4.5.4",
     "yamljs": "~0.3.0"
