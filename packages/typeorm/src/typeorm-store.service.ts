// 3p
import { SessionAlreadyExists, SessionState, SessionStore } from '@foal/core';
<<<<<<< HEAD
import { BaseEntity, Column, DataSource, Entity, IsNull, LessThan, Not, PrimaryColumn, Repository } from 'typeorm';
=======
import { BaseEntity, Column, Entity, IsNull, LessThan, Not, PrimaryColumn, Repository } from 'typeorm';
>>>>>>> 7ccaf793

@Entity({
  name: 'sessions'
})
export class DatabaseSession extends BaseEntity {
  @PrimaryColumn({ length: 44 })
  id: string;

  @Column({ nullable: true })
  // Use snake case because camelCase does not work well with PostgreSQL.
  // tslint:disable-next-line: variable-name
  user_id: number;

  @Column({ type: 'text' })
  content: string;

  @Column({ type: 'text' })
  flash: string;

  @Column()
  // Use snake case because camelCase does not work well with PostgreSQL.
  // tslint:disable-next-line: variable-name
  updated_at: number;

  @Column()
  // Use snake case because camelCase does not work well with PostgreSQL.
  // tslint:disable-next-line: variable-name
  created_at: number;
}

/**
 * TypeORM store.
 *
 * @export
 * @class TypeORMStore
 * @extends {SessionStore}
 */
export class TypeORMStore extends SessionStore {

<<<<<<< HEAD
  private dataSource: DataSource;

  setDataSource(dataSource: DataSource): void {
    this.dataSource = dataSource;
  }

  private get repository(): Repository<DatabaseSession> {
    if (this.dataSource) {
      return this.dataSource.getRepository(DatabaseSession);
    }
=======
  private get repository(): Repository<DatabaseSession> {
>>>>>>> 7ccaf793
    return DatabaseSession.getRepository();
  }

  async save(state: SessionState, maxInactivity: number): Promise<void> {
    if (typeof state.userId === 'string') {
      throw new Error('[TypeORMStore] Impossible to save the session. The user ID must be a number.');
    }

    try {
      await this.repository
        .createQueryBuilder()
        .insert()
        .values({
          content: JSON.stringify(state.content),
          created_at: state.createdAt,
          flash: JSON.stringify(state.flash),
          id: state.id,
          updated_at: state.updatedAt,
          // tslint:disable-next-line
          user_id: state.userId ?? undefined,
        })
        .execute();
    } catch (error: any) {
      // SQLite, MariaDB & MySQL, PostgreSQL
      if (
        ['SQLITE_CONSTRAINT', 'ER_DUP_ENTRY', '23505'].includes(error.code)
        || error.message === 'SqliteError: UNIQUE constraint failed: sessions.id'
      ) {
        throw new SessionAlreadyExists();
      }
      // TODO: test this line.
      throw error;
    }
  }

  async read(id: string): Promise<SessionState | null> {
    const session = await this.repository.findOneBy({ id });
    if (!session) {
      return null;
    }

    return {
      content: JSON.parse(session.content),
      createdAt: session.created_at,
      flash: JSON.parse(session.flash),
      id: session.id,
      updatedAt: session.updated_at,
      // Note: session.user_id is actually a number or null (not undefined).
      userId: session.user_id,
    };
  }

  async update(state: SessionState, maxInactivity: number): Promise<void> {
    if (typeof state.userId === 'string') {
      throw new Error('[TypeORMStore] Impossible to save the session. The user ID must be a number.');
    }

    const dbSession = this.repository.create({
      content: JSON.stringify(state.content),
      created_at: state.createdAt,
      flash: JSON.stringify(state.flash),
      id: state.id,
      updated_at: state.updatedAt,
      // tslint:disable-next-line
      user_id: state.userId ?? undefined,
    });

    // The "save" method performs an UPSERT.
    await this.repository.save(dbSession);
  }

  async destroy(sessionID: string): Promise<void> {
    await this.repository
      .delete({ id: sessionID });
  }

  async clear(): Promise<void> {
    await this.repository
      .clear();
  }

  async cleanUpExpiredSessions(maxInactivity: number, maxLifeTime: number): Promise<void> {
    await this.repository
      .createQueryBuilder()
      .delete()
      .where([
        { created_at: LessThan(Math.trunc(Date.now() / 1000) - maxLifeTime) },
        { updated_at: LessThan(Math.trunc(Date.now() / 1000) - maxInactivity) },
      ])
      .execute();
  }

  async getAuthenticatedUserIds(): Promise<number[]> {
    const sessions = await this.repository
      .createQueryBuilder()
      .select('DISTINCT user_id')
      .where({
        user_id: Not(IsNull())
      })
      .getRawMany();
    return sessions.map(({ user_id }) => user_id);
  }

  async destroyAllSessionsOf(user: { id: number }): Promise<void> {
    await this.repository.delete({ user_id: user.id });
  }

  async getSessionIDsOf(user: { id: number }): Promise<string[]> {
    const databaseSessions = await this.repository.find({
      // Do not select unused fields.
      select: { id: true },
      where: { user_id: user.id },
    });
    return databaseSessions.map(dbSession => dbSession.id);
  }

}<|MERGE_RESOLUTION|>--- conflicted
+++ resolved
@@ -1,10 +1,6 @@
 // 3p
 import { SessionAlreadyExists, SessionState, SessionStore } from '@foal/core';
-<<<<<<< HEAD
-import { BaseEntity, Column, DataSource, Entity, IsNull, LessThan, Not, PrimaryColumn, Repository } from 'typeorm';
-=======
 import { BaseEntity, Column, Entity, IsNull, LessThan, Not, PrimaryColumn, Repository } from 'typeorm';
->>>>>>> 7ccaf793
 
 @Entity({
   name: 'sessions'
@@ -44,20 +40,7 @@
  */
 export class TypeORMStore extends SessionStore {
 
-<<<<<<< HEAD
-  private dataSource: DataSource;
-
-  setDataSource(dataSource: DataSource): void {
-    this.dataSource = dataSource;
-  }
-
   private get repository(): Repository<DatabaseSession> {
-    if (this.dataSource) {
-      return this.dataSource.getRepository(DatabaseSession);
-    }
-=======
-  private get repository(): Repository<DatabaseSession> {
->>>>>>> 7ccaf793
     return DatabaseSession.getRepository();
   }
 
