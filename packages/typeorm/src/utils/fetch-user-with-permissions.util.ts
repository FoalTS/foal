// 3p
import { Class, FetchUser } from '@foal/core';
import { DataSource } from 'typeorm';
import { TYPEORM_DATA_SOURCE_KEY } from '../common';
import { UserWithPermissions } from '../entities';

/**
 * Create a function that finds the first entity that matches some id. Groups and permissions
 * are also retreived so that `UserWithPermissions.hasPerm` and `PermissionRequired` can be used.
 *
 * It returns undefined if no entity can be found.
 *
 * This function is usually used by:
 * - UseSessions (@foal/core)
 * - JWTRequired (@foal/jwt)
 * - JWTOptional (@foal/jwt)
 *
 * @export
 * @param {Class<UserWithPermissions>} userEntityClass - The entity class which must extend UserWithPermissions.
 * @returns {FetchUser} The returned function expecting an id.
 */
export function fetchUserWithPermissions(userEntityClass: Class<UserWithPermissions>): FetchUser {
<<<<<<< HEAD
  return async (id: number|string) => {
=======
  return (id: number|string, services) => {
    // TODO: test this.
>>>>>>> 131578d6
    if (typeof id === 'string') {
      id = parseInt(id, 10);
      if (isNaN(id)) {
        throw new Error('Suspicious operation: the provided ID cannot be parsed to a number.');
      }
    }
    const dataSource = services.get(TYPEORM_DATA_SOURCE_KEY) as DataSource;
    return dataSource.getRepository(userEntityClass).findOne({
      where: { id },
      relations: {
        userPermissions: true,
        groups: {
          permissions: true,
        }
      }
    });
  }
}<|MERGE_RESOLUTION|>--- conflicted
+++ resolved
@@ -20,12 +20,8 @@
  * @returns {FetchUser} The returned function expecting an id.
  */
 export function fetchUserWithPermissions(userEntityClass: Class<UserWithPermissions>): FetchUser {
-<<<<<<< HEAD
-  return async (id: number|string) => {
-=======
   return (id: number|string, services) => {
     // TODO: test this.
->>>>>>> 131578d6
     if (typeof id === 'string') {
       id = parseInt(id, 10);
       if (isNaN(id)) {
