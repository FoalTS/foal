--- conflicted
+++ resolved
@@ -29,7 +29,6 @@
     name: string;
   }
 
-  let dataSource: DataSource;
   let user: User;
   let user2: User2;
 
@@ -49,19 +48,11 @@
 
     user = new User();
     user.name = 'foobar';
-<<<<<<< HEAD
-    await dataSource.getMongoRepository(User).save(user);
-
-    user2 = new User2();
-    user2.name = 'foobar2';
-    await dataSource.getMongoRepository(User2).save(user2);
-=======
     await user.save();
 
     user2 = new User2();
     user2.name = 'foobar2';
     await user2.save();
->>>>>>> c571f7da
   });
 
   after(async () => {
