--- conflicted
+++ resolved
@@ -19,11 +19,7 @@
  * @returns {FetchUser} The returned function expecting an id.
  */
 export function fetchMongoDBUser(userEntityClass: Class<{ id: ObjectID }|{ _id: ObjectID }> & typeof BaseEntity): FetchUser {
-<<<<<<< HEAD
-  return async (id: number|string) => {
-=======
   return (id: number|string) => {
->>>>>>> c571f7da
     if (typeof id === 'number') {
       throw new Error('Unexpected type for MongoDB user ID: number.');
     }
