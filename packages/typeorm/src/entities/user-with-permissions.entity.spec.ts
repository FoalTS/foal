// std
import { notStrictEqual, ok, strictEqual } from 'assert';

// 3p
import { BaseEntity, DataSource, Entity } from 'typeorm';

// FoalTS
import { Group } from './group.entity';
import { Permission } from './permission.entity';
import { UserWithPermissions } from './user-with-permissions.entity';

<<<<<<< HEAD
function testSuite(type: 'mysql' | 'postgres' | 'sqlite' | 'better-sqlite3') {
=======
function testSuite(type: 'mysql' | 'mariadb' | 'postgres' | 'sqlite') {
>>>>>>> 1c0a9796

  describe(`with ${type}`, () => {

    @Entity()
    class User extends UserWithPermissions { }

    let dataSource: DataSource;

    before(async () => {
      switch (type) {
        case 'mysql':
          dataSource = new DataSource({
            database: 'test',
            dropSchema: true,
            entities: [User, Group, Permission],
            password: 'test',
            port: type === 'mysql' ? 3308 : 3307,
            synchronize: true,
            type,
            username: 'test',
          });
          break;
        case 'postgres':
          dataSource = new DataSource({
            database: 'test',
            dropSchema: true,
            entities: [User, Group, Permission],
            password: 'test',
            synchronize: true,
            type,
            username: 'test',
          });
          break;
        case 'sqlite':
          dataSource = new DataSource({
            database: 'test_db.sqlite',
            dropSchema: true,
            entities: [User, Group, Permission],
            synchronize: true,
            type,
          });
          break;
        default:
          break;
      }
      await dataSource.initialize();
    });

    after(async () => {
      if (dataSource) {
        await dataSource.destroy();
      }
    });

    beforeEach(async () => {
      await Permission.delete({});
      await Group.delete({});
      await User.delete({});
    });

    it('should extend BaseEntity.', () => {
      const user = new User();
      strictEqual(user instanceof BaseEntity, true);
    });

    it('should have a generated primary key "id".', async () => {
      const user = new User();
      user.groups = [];
      user.userPermissions = [];
      await user.save();
      notStrictEqual(user.id, undefined);
    });

    it('should have "permissions" which take Permission instances.', async () => {
      const permission = new Permission();
      permission.name = 'permission1';
      permission.codeName = '';
      await permission.save();

      const user = new User();
      user.groups = [];
      user.userPermissions = [
        permission
      ];

      await user.save();

      const user2 = await User.findOne({
        where: { id: user.id },
        relations: {
          userPermissions: true,
        },
      });
      if (!user2) {
        throw new Error('User should have been saved.');
      }

      ok(Array.isArray(user2.userPermissions));
      strictEqual(user2.userPermissions.length, 1);

      strictEqual(user2.userPermissions[0].name, 'permission1');
    });

    it('should have "groups" which take Group instances.', async () => {
      const group = new Group();
      group.name = 'group1';
      group.codeName = 'group1';
      await group.save();

      const user = new User();
      user.groups = [ group ];
      user.userPermissions = [];

      await user.save();

      const user2 = await User.findOne({
        where: { id: user.id },
        relations: {
          groups: true,
        },
      });
      if (!user2) {
        throw new Error('User should have been saved.');
      }

      ok(Array.isArray(user2.groups));
      strictEqual(user2.groups.length, 1);
      strictEqual(user2.groups[0].name, 'group1');
    });

    describe('when hasPerm is called', () => {

      it('should return true if the user has the given permission (userPermission).', () => {
        const permission = new Permission();
        permission.codeName = 'admin';

        const user = new User();
        user.userPermissions = [ permission ];

        strictEqual(user.hasPerm('admin'), true);
      });

      it('should return true if the user has a group which has the given permission.', () => {
        const permission = new Permission();
        permission.codeName = 'admin';

        const group = new Group();
        group.permissions = [ permission ];

        const user = new User();
        user.groups = [ group ];

        strictEqual(user.hasPerm('admin'), true);
      });

      it('should return false if neither the user nor its groups have the given permission.', () => {
        const user = new User();

        strictEqual(user.hasPerm('admin'), false);
      });

    });

    describe('has a static "withPerm" method that', () => {

      it('should return all users which have this permission as user permission.', async () => {
        const perm1 = new Permission();
        perm1.codeName = 'perm1';
        perm1.name = 'Permission 1';
        await perm1.save();

        const perm2 = new Permission();
        perm2.codeName = 'perm2';
        perm2.name = 'Permission 2';
        await perm2.save();

        const user1 = new User();
        user1.userPermissions = [ perm1 ];
        await user1.save();

        const user2 = new User();
        user2.userPermissions = [ perm1 ];
        await user2.save();

        const user3 = new User();
        user3.userPermissions = [ perm2 ];
        await user3.save();

        const users = await User.withPerm<User>(perm1.codeName);
        strictEqual(users.length, 2);
        strictEqual(users[0].id, user1.id);
        strictEqual(users[1].id, user2.id);
      });

      it('should return all users which have this permission as group permission.', async () => {
        const perm1 = new Permission();
        perm1.codeName = 'perm1';
        perm1.name = 'Permission 1';
        await perm1.save();

        const perm2 = new Permission();
        perm2.codeName = 'perm2';
        perm2.name = 'Permission 2';
        await perm2.save();

        const group1 = new Group();
        group1.codeName = 'group1';
        group1.name = 'Groupe 1';
        group1.permissions = [ perm1 ];
        await group1.save();

        const group2 = new Group();
        group2.codeName = 'group2';
        group2.name = 'Groupe 2';
        group2.permissions = [ perm2 ];
        await group2.save();

        const user1 = new User();
        user1.groups = [ group1 ];
        await user1.save();

        const user2 = new User();
        user2.groups = [ group1 ];
        await user2.save();

        const user3 = new User();
        user3.groups = [ group2 ];
        await user3.save();

        const users = await User.withPerm<User>(perm1.codeName);
        strictEqual(users.length, 2);
        strictEqual(users[0].id, user1.id);
        strictEqual(users[1].id, user2.id);
      });

      it('should return instances of the concrete class.', async () => {
        const perm1 = new Permission();
        perm1.codeName = 'perm1';
        perm1.name = 'Permission 1';
        await perm1.save();

        const user1 = new User();
        user1.userPermissions = [ perm1 ];
        await user1.save();

        const users = await User.withPerm<User>(perm1.codeName);
        strictEqual(users.length, 1);
        strictEqual(users[0] instanceof User, true);
      });

    });

    describe('has a static "findOneWithPermissionsBy" method that', () => {
      let user: User;

      beforeEach(async () => {
        const permission1 = new Permission();
        permission1.codeName = 'permission1';
        permission1.name = '';
        await permission1.save();

        const permission2 = new Permission();
        permission2.codeName = 'permission2';
        permission2.name = '';
        await permission2.save();

        const group = new Group();
        group.name = 'group1';
        group.codeName = 'group1';
        group.permissions = [permission1];
        await group.save();

        user = new User();
        user.groups = [group];
        user.userPermissions = [permission2];
        await user.save();
      });

      it('should return the user fetched from the database.', async () => {
        const actual = await User.findOneWithPermissionsBy({ id: user.id });
        if (actual === null) {
          throw new Error('The user should not be null.');
        }
        strictEqual(actual.id, user.id);
      });

      it('should return the user fetched from the database with their groups and permissions.', async () => {
        const actual = await User.findOneWithPermissionsBy({ id: user.id });
        if (actual === null) {
          throw new Error('The user should not be null.');
        }
        strictEqual(actual.id, user.id);

        ok(Array.isArray(actual.userPermissions), 'userPermissions is not an array');
        strictEqual(actual.userPermissions.length, 1);
        strictEqual(actual.userPermissions[0].codeName, 'permission2');

        ok(Array.isArray(actual.groups), 'groups is not an array');
        strictEqual(actual.groups.length, 1);
        strictEqual(actual.groups[0].name, 'group1');

        ok(Array.isArray(actual.groups[0].permissions), 'groups[0].permissions is not an array');
        strictEqual(actual.groups[0].permissions.length, 1);
        strictEqual(actual.groups[0].permissions[0].codeName, 'permission1');
      });

      it('should return null if no user is found in the database.', async () => {
        const actual = await User.findOneWithPermissionsBy({ id: 56 });
        strictEqual(actual, null);
      });

    });

  });

}

describe('UserWithPermissions', () => {

  testSuite('mysql');
  testSuite('sqlite');
  testSuite('postgres');

});<|MERGE_RESOLUTION|>--- conflicted
+++ resolved
@@ -9,11 +9,7 @@
 import { Permission } from './permission.entity';
 import { UserWithPermissions } from './user-with-permissions.entity';
 
-<<<<<<< HEAD
-function testSuite(type: 'mysql' | 'postgres' | 'sqlite' | 'better-sqlite3') {
-=======
-function testSuite(type: 'mysql' | 'mariadb' | 'postgres' | 'sqlite') {
->>>>>>> 1c0a9796
+function testSuite(type: 'mysql' | 'postgres' | 'sqlite') {
 
   describe(`with ${type}`, () => {
 
