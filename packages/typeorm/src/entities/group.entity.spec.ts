--- conflicted
+++ resolved
@@ -8,11 +8,7 @@
 import { Group } from './group.entity';
 import { Permission } from './permission.entity';
 
-<<<<<<< HEAD
-function testSuite(type: 'mysql' | 'postgres' | 'sqlite' | 'better-sqlite3') {
-=======
-function testSuite(type: 'mysql' | 'mariadb' | 'postgres' | 'sqlite') {
->>>>>>> 1c0a9796
+function testSuite(type: 'mysql' | 'postgres' | 'sqlite') {
 
   describe(`with ${type}`, () => {
 
