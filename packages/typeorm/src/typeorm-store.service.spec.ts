--- conflicted
+++ resolved
@@ -8,11 +8,7 @@
 import { createService, createSession, SessionAlreadyExists, SessionState } from '@foal/core';
 import { DatabaseSession, TypeORMStore } from './typeorm-store.service';
 
-<<<<<<< HEAD
-type DBType = 'mysql'|'postgres'|'sqlite'|'better-sqlite3';
-=======
-type DBType = 'mysql'|'mariadb'|'postgres'|'sqlite';
->>>>>>> 1c0a9796
+type DBType = 'mysql'|'postgres'|'sqlite';
 
 function createTestDataSource(type: DBType, name?: string): DataSource {
   switch (type) {
