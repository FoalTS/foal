{
  "name": "@foal/typeorm",
  "version": "2.9.0",
  "description": "FoalTS integration of TypeORM",
  "main": "./lib/index.js",
  "types": "./lib/index.d.ts",
  "scripts": {
    "test": "mocha --require ts-node/register \"./src/**/*.spec.ts\"",
    "dev:test": "mocha --require ts-node/register --watch --extension ts \"./src/**/*.spec.ts\"",
    "build": "rimraf lib && tsc -p tsconfig-build.json",
    "prepublish": "npm run build"
  },
  "funding": {
    "url": "https://github.com/sponsors/LoicPoullain"
  },
  "engines": {
    "node": ">=16.0.0"
  },
  "publishConfig": {
    "access": "public"
  },
  "keywords": [
    "FoalTS",
    "foal",
    "postgres",
    "mariadb",
    "mongodb",
    "mysql",
    "sqlite",
    "database",
    "TypeORM",
    "ORM",
    "session"
  ],
  "bugs": {
    "url": "https://github.com/FoalTS/foal/issues"
  },
  "repository": {
    "type": "git",
    "url": "https://github.com/FoalTS/foal"
  },
  "homepage": "https://github.com/FoalTS",
  "contributors": [
    "Loïc Poullain <loic.poullain@centraliens.net>"
  ],
  "license": "MIT",
  "files": [
    "lib/"
  ],
  "dependencies": {
    "@foal/core": "^2.9.0"
  },
  "peerDependencies": {
    "typeorm": "~0.3.6"
  },
  "devDependencies": {
<<<<<<< HEAD
    "@types/mocha": "7.0.2",
=======
    "@types/mocha": "9.1.1",
    "@types/node": "16.11.7",
>>>>>>> 07c2ba06
    "better-sqlite3": "~7.5.1",
    "mocha": "~10.0.0",
    "mongodb": "~3.7.3",
    "mysql": "~2.16.0",
<<<<<<< HEAD
    "pg": "~8.7.3",
    "rimraf": "~2.6.2",
    "sqlite3": "~5.0.3",
    "ts-node": "~10.8.1",
    "typeorm": "0.3.6",
    "typescript": "~4.5.4"
=======
    "pg": "~8.3.3",
    "rimraf": "~3.0.2",
    "sqlite3": "~5.0.3",
    "ts-node": "~10.8.1",
    "typeorm": "0.2.26",
    "typescript": "~4.7.4"
>>>>>>> 07c2ba06
  }
}<|MERGE_RESOLUTION|>--- conflicted
+++ resolved
@@ -54,30 +54,16 @@
     "typeorm": "~0.3.6"
   },
   "devDependencies": {
-<<<<<<< HEAD
-    "@types/mocha": "7.0.2",
-=======
     "@types/mocha": "9.1.1",
-    "@types/node": "16.11.7",
->>>>>>> 07c2ba06
     "better-sqlite3": "~7.5.1",
     "mocha": "~10.0.0",
     "mongodb": "~3.7.3",
     "mysql": "~2.16.0",
-<<<<<<< HEAD
     "pg": "~8.7.3",
-    "rimraf": "~2.6.2",
+    "rimraf": "~3.0.2",
     "sqlite3": "~5.0.3",
     "ts-node": "~10.8.1",
     "typeorm": "0.3.6",
-    "typescript": "~4.5.4"
-=======
-    "pg": "~8.3.3",
-    "rimraf": "~3.0.2",
-    "sqlite3": "~5.0.3",
-    "ts-node": "~10.8.1",
-    "typeorm": "0.2.26",
     "typescript": "~4.7.4"
->>>>>>> 07c2ba06
   }
 }